--- conflicted
+++ resolved
@@ -365,16 +365,7 @@
     menubar = nuke.menu("Nuke")
     menu = menubar.addMenu(api.Session["AVALON_LABEL"])
 
-<<<<<<< HEAD
-    label = "{0}, {1}".format(
-        api.Session.get("AVALON_ASSET", "--"),
-        api.Session.get("AVALON_TASK", "--")
-    )
-    context_action = menu.addCommand(label)
-    context_action.setEnabled(False)
-=======
     _add_contextmanager_menu(menu)
->>>>>>> f59d489e
 
     menu.addSeparator()
     menu.addCommand("Create...",
@@ -413,7 +404,8 @@
 
 def _add_contextmanager_menu(menu):
     label = "{0}, {1}".format(
-        api.Session["AVALON_ASSET"], api.Session["AVALON_TASK"]
+        api.Session.get("AVALON_ASSET", "--"),
+        api.Session.get("AVALON_TASK", "--")
     )
     context_action = menu.addCommand(label)
     context_action.setEnabled(False)
