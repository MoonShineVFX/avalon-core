--- conflicted
+++ resolved
@@ -59,242 +59,6 @@
 
     for node in nodes:
         node["selected"].setValue(True)
-
-
-<<<<<<< HEAD
-def imprint(node, data, tab=None):
-    """Store attributes with value on node
-
-    Parse user data into Node knobs.
-    Use `collections.OrderedDict` to ensure knob order.
-
-    Args:
-        node(nuke.Node): node object from Nuke
-        data(dict): collection of attributes and their value
-
-    Returns:
-        None
-
-    Examples:
-        ```
-        import nuke
-        from avalon.nuke import lib
-
-        node = nuke.createNode("NoOp")
-        data = {
-            # Regular type of attributes
-            "myList": ["x", "y", "z"],
-            "myBool": True,
-            "myFloat": 0.1,
-            "myInt": 5,
-
-            # Creating non-default imprint type of knob
-            "MyFilePath": lib.Knobby("File_Knob", "/file/path"),
-            "divider": lib.Knobby("Text_Knob", ""),
-
-            # Manual nice knob naming
-            ("my_knob", "Nice Knob Name"): "some text",
-
-            # dict type will be created as knob group
-            "KnobGroup": {
-                "knob1": 5,
-                "knob2": "hello",
-                "knob3": ["a", "b"],
-            },
-
-            # Nested dict will be created as tab group
-            "TabGroup": {
-                "tab1": {"count": 5},
-                "tab2": {"isGood": True},
-                "tab3": {"direction": ["Left", "Right"]},
-            },
-        }
-        lib.imprint(node, data, tab="Demo")
-
-        ```
-
-    """
-    for knob in create_knobs(data, tab):
-        node.addKnob(knob)
-
-
-class Knobby(object):
-    """For creating knob which it's type isn't mapped in `create_knobs`
-
-    Args:
-        type (string): Nuke knob type name
-        value: Value to be set with `Knob.setValue`, put `None` if not required
-        flags (list, optional): Knob flags to be set with `Knob.setFlag`
-        *args: Args other than knob name for initializing knob class
-
-    """
-
-    def __init__(self, type, value, flags=None, *args):
-        self.type = type
-        self.value = value
-        self.flags = flags or []
-        self.args = args
-
-    def create(self, name, nice=None):
-        knob_cls = getattr(nuke, self.type)
-        knob = knob_cls(name, nice, *self.args)
-        if self.value is not None:
-            knob.setValue(self.value)
-        for flag in self.flags:
-            knob.setFlag(flag)
-        return knob
-
-
-def create_knobs(data, tab=None):
-    """Create knobs by data
-
-    Depending on the type of each dict value and creates the correct Knob.
-
-    Mapped types:
-        bool: nuke.Boolean_Knob
-        int: nuke.Int_Knob
-        float: nuke.Double_Knob
-        list: nuke.Enumeration_Knob
-        six.string_types: nuke.String_Knob
-
-        dict: If it's a nested dict (all values are dict), will turn into
-            A tabs group. Or just a knobs group.
-
-    Args:
-        data (dict): collection of attributes and their value
-        tab (string, optional): Knobs' tab name
-
-    Returns:
-        list: A list of `nuke.Knob` objects
-
-    """
-    def nice_naming(key):
-        """Convert camelCase name into UI Display Name"""
-        words = re.findall('[A-Z][^A-Z]*', key[0].upper() + key[1:])
-        return " ".join(words)
-
-    # Turn key-value pairs into knobs
-    knobs = list()
-
-    if tab:
-        knobs.append(nuke.Tab_Knob(tab))
-
-    for key, value in data.items():
-        # Knob name
-        if isinstance(key, tuple):
-            name, nice = key
-        else:
-            name, nice = key, nice_naming(key)
-
-        # Create knob by value type
-        if isinstance(value, Knobby):
-            knobby = value
-            knob = knobby.create(name, nice)
-
-        elif isinstance(value, float):
-            knob = nuke.Double_Knob(name, nice)
-            knob.setValue(value)
-
-        elif isinstance(value, bool):
-            knob = nuke.Boolean_Knob(name, nice)
-            knob.setValue(value)
-            knob.setFlag(nuke.STARTLINE)
-
-        elif isinstance(value, int):
-            knob = nuke.Int_Knob(name, nice)
-            knob.setValue(value)
-
-        elif isinstance(value, six.string_types):
-            knob = nuke.String_Knob(name, nice)
-            knob.setValue(value)
-
-        elif isinstance(value, list):
-            knob = nuke.Enumeration_Knob(name, nice, value)
-
-        elif isinstance(value, dict):
-            if all(isinstance(v, dict) for v in value.values()):
-                # Create a group of tabs
-                begain = nuke.BeginTabGroup_Knob()
-                end = nuke.EndTabGroup_Knob()
-                begain.setName(name)
-                end.setName(name + "_End")
-                knobs.append(begain)
-                for k, v in value.items():
-                    knobs += create_knobs(v, tab=k)
-                knobs.append(end)
-            else:
-                # Create a group of knobs
-                knobs.append(nuke.Tab_Knob(name, nice, nuke.TABBEGINGROUP))
-                knobs += create_knobs(value)
-                knobs.append(nuke.Tab_Knob(name, nice, nuke.TABENDGROUP))
-            continue
-
-        else:
-            raise TypeError("Unsupported type: %r" % type(value))
-
-        knobs.append(knob)
-
-    return knobs
-
-
-EXCLUDED_KNOB_TYPE_ON_READ = (
-    20,  # Tab Knob
-    26,  # Text Knob (But for backward compatibility, still be read
-         #            if value is not an empty string.)
-)
-
-
-def read(node):
-    """Return user-defined knobs from given `node`
-
-    Args:
-        node (nuke.Node): Nuke node object
-
-    Returns:
-        list: A list of nuke.Knob object
-
-    """
-    def compat_prefixed(knob_name):
-        if knob_name.startswith("avalon:"):
-            return knob_name[len("avalon:"):]
-        elif knob_name.startswith("ak:"):
-            return knob_name[len("ak:"):]
-        else:
-            return knob_name
-
-    data = dict()
-
-    pattern = ("(?<=addUserKnob {)"
-               "([0-9]*) (\\S*)"  # Matching knob type and knob name
-               "(?=[ |}])")
-    tcl_script = node.writeKnobs(nuke.WRITE_USER_KNOB_DEFS)
-    result = re.search(pattern, tcl_script)
-
-    if result:
-        first_user_knob = result.group(2)
-        # Collect user knobs from the end of the knob list
-        for knob in reversed(node.allKnobs()):
-            knob_name = knob.name()
-            if not knob_name:
-                # Ignore unnamed knob
-                continue
-
-            knob_type = nuke.knob(knob.fullyQualifiedName(), type=True)
-            value = knob.value()
-
-            if (
-                knob_type not in EXCLUDED_KNOB_TYPE_ON_READ or
-                # For compating read-only string data that imprinted
-                # by `nuke.Text_Knob`.
-                (knob_type == 26 and value)
-            ):
-                key = compat_prefixed(knob_name)
-                data[key] = value
-
-            if knob_name == first_user_knob:
-                break
-
-    return data
 
 
 def lsattr(attr, value=None, type=None, group=None, recursive=False):
@@ -479,8 +243,6 @@
                 sync_knob(updates[knob], copied[knob])
 
 
-=======
->>>>>>> 875f83f6
 def add_publish_knob(node):
     """Add Publish knob to node
 
