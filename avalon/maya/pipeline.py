import os
import sys
import errno
import importlib
import contextlib

from maya import cmds, OpenMaya
from pyblish import api as pyblish

from . import lib, compat
from ..lib import logger
from .. import api, io, schema
from ..vendor import six
from ..vendor.Qt import QtCore, QtWidgets

self = sys.modules[__name__]
self._menu = "avalonmaya"  # Unique name of menu
self._events = dict()  # Registered Maya callbacks
self._parent = None  # Main Window
self._ignore_lock = False

AVALON_CONTAINERS = "AVALON_CONTAINERS"
IS_HEADLESS = not hasattr(cmds, "about") or cmds.about(batch=True)


def install(config):
    """Install Maya-specific functionality of avalon-core.

    This function is called automatically on calling `api.install(maya)`.

    """

    # Inherit globally set name
    self._menu = api.Session["AVALON_LABEL"] + "menu"

    _register_callbacks()
    _set_project()

    # Check if maya version is compatible else fix it, Maya2018 only
    # Should be run regardless of batch mode
    compat.install()

    if not IS_HEADLESS:
        _install_menu()

    pyblish.register_host("mayabatch")
    pyblish.register_host("mayapy")
    pyblish.register_host("maya")

    try:
        config = importlib.import_module(config.__name__ + ".maya")
    except ImportError:
        pass
    else:
        config.install()


def _set_project():
    workdir = os.environ["AVALON_WORKDIR"]

    try:
        os.makedirs(workdir)
    except OSError as e:
        # An already existing working directory is fine.
        if e.errno == errno.EEXIST:
            pass
        else:
            raise

    cmds.workspace(workdir, openWorkspace=True)


def uninstall():
    _uninstall_menu()

    pyblish.deregister_host("mayabatch")
    pyblish.deregister_host("mayapy")
    pyblish.deregister_host("maya")


def _install_menu():
    from ..tools import (
        creator,
        loader,
        publish,
        cbloader,
        cbsceneinventory
    )

    from . import interactive

    _uninstall_menu()

    def deferred():
        cmds.menu(self._menu,
                  label=api.Session["AVALON_LABEL"],
                  tearOff=True,
                  parent="MayaWindow")

        cmds.menuItem("Create...",
                      command=lambda *args: creator.show(parent=self._parent))

        if api.Session.get("AVALON_EARLY_ADOPTER"):
            cmds.menuItem("Load...",
                          command=lambda *args:
                          cbloader.show(parent=self._parent,
                                        use_context=True))
        else:
            cmds.menuItem("Load...",
                          command=lambda *args:
                          loader.show(parent=self._parent))

        cmds.menuItem("Publish...",
                      command=lambda *args: publish.show(parent=self._parent),
                      image=publish.ICON)

        cmds.menuItem("Manage...",
                      command=lambda *args: cbsceneinventory.show(
                          parent=self._parent))

        cmds.menuItem(divider=True)

        cmds.menuItem("System",
                      label="System",
                      tearOff=True,
                      subMenu=True,
                      parent=self._menu)

        cmds.menuItem("Reload Pipeline", command=reload_pipeline)

        cmds.setParent("..", menu=True)

        cmds.menuItem("Reset Frame Range",
                      command=interactive.reset_frame_range)
        cmds.menuItem("Reset Resolution",
                      command=interactive.reset_resolution)

    # Allow time for uninstallation to finish.
    QtCore.QTimer.singleShot(100, deferred)


def reload_pipeline(*args):
    """Attempt to reload pipeline at run-time.

    CAUTION: This is primarily for development and debugging purposes.

    """

    import importlib

    api.uninstall()

    for module in ("avalon.io",
                   "avalon.lib",
                   "avalon.pipeline",
                   "avalon.maya.commands",
                   "avalon.maya.interactive",
                   "avalon.maya.pipeline",
                   "avalon.maya.lib",
                   "avalon.tools.loader.app",
                   "avalon.tools.creator.app",
                   "avalon.tools.manager.app",

                   # NOTE(marcus): These have circular depenendencies
                   #               that is preventing reloadability
                   # "avalon.tools.cbloader.delegates",
                   # "avalon.tools.cbloader.lib",
                   # "avalon.tools.cbloader.model",
                   # "avalon.tools.cbloader.widgets",
                   # "avalon.tools.cbloader.app",
                   # "avalon.tools.cbsceneinventory.model",
                   # "avalon.tools.cbsceneinventory.proxy",
                   # "avalon.tools.cbsceneinventory.app",
                   # "avalon.tools.projectmanager.dialogs",
                   # "avalon.tools.projectmanager.lib",
                   # "avalon.tools.projectmanager.model",
                   # "avalon.tools.projectmanager.style",
                   # "avalon.tools.projectmanager.widget",
                   # "avalon.tools.projectmanager.app",

                   "avalon.api",
                   "avalon.tools",
                   "avalon.maya"):
        module = importlib.import_module(module)
        reload(module)

    self._parent = {
        widget.objectName(): widget
        for widget in QtWidgets.QApplication.topLevelWidgets()
    }["MayaWindow"]

    import avalon.maya
    api.install(avalon.maya)


def _uninstall_menu():
    app = QtWidgets.QApplication.instance()
    widgets = dict((w.objectName(), w) for w in app.allWidgets())
    menu = widgets.get(self._menu)

    if menu:
        menu.deleteLater()
        del(menu)


def lock():
    """Lock scene

    Add an invisible node to your Maya scene with the name of the
    current file, indicating that this file is "locked" and cannot
    be modified any further.

    """

    if not cmds.objExists("lock"):
        with lib.maintained_selection():
            cmds.createNode("objectSet", name="lock")
            cmds.addAttr("lock", ln="basename", dataType="string")

            # Permanently hide from outliner
            cmds.setAttr("lock.verticesOnlySet", True)

    fname = cmds.file(query=True, sceneName=True)
    basename = os.path.basename(fname)
    cmds.setAttr("lock.basename", basename, type="string")


def unlock():
    """Permanently unlock a locked scene

    Doesn't throw an error if scene is already unlocked.

    """

    try:
        cmds.delete("lock")
    except ValueError:
        pass


def is_locked():
    """Query whether current scene is locked"""
    fname = cmds.file(query=True, sceneName=True)
    basename = os.path.basename(fname)

    if self._ignore_lock:
        return False

    try:
        return cmds.getAttr("lock.basename") == basename
    except ValueError:
        return False


@contextlib.contextmanager
def lock_ignored():
    """Context manager for temporarily ignoring the lock of a scene

    The purpose of this function is to enable locking a scene and
    saving it with the lock still in place.

    Example:
        >>> with lock_ignored():
        ...   pass  # Do things without lock

    """

    self._ignore_lock = True

    try:
        yield
    finally:
        self._ignore_lock = False


def containerise(name,
                 namespace,
                 nodes,
                 context,
                 loader=None,
                 suffix="CON"):
    """Bundle `nodes` into an assembly and imprint it with metadata

    Containerisation enables a tracking of version, author and origin
    for loaded assets.

    Arguments:
        name (str): Name of resulting assembly
        namespace (str): Namespace under which to host container
        nodes (list): Long names of nodes to containerise
        context (dict): Asset information
        loader (str, optional): Name of loader used to produce this container.
        suffix (str, optional): Suffix of container, defaults to `_CON`.

    Returns:
        container (str): Name of container assembly

    """
<<<<<<< HEAD
    AVALON_CONTAINERS = ":AVALON_CONTAINERS"
=======

>>>>>>> f7453ac2
    container = cmds.sets(nodes, name="%s_%s_%s" % (namespace, name, suffix))

    data = [
        ("schema", "avalon-core:container-2.0"),
        ("id", "pyblish.avalon.container"),
        ("name", name),
        ("namespace", namespace),
        ("loader", str(loader)),
        ("representation", context["representation"]["_id"]),
    ]

    for key, value in data:
        if not value:
            continue

        if isinstance(value, (int, float)):
            cmds.addAttr(container, longName=key, attributeType="short")
            cmds.setAttr(container + "." + key, value)

        else:
            cmds.addAttr(container, longName=key, dataType="string")
            cmds.setAttr(container + "." + key, value, type="string")

    import maya.utils
    from functools import partial

    def group_to_main_container(container):
        """Group to main container callback"""

        if not cmds.objExists(container):
            return

        main_container = cmds.ls(AVALON_CONTAINERS, type="objectSet")
        if not main_container:
            main_container = cmds.sets(empty=True, name=AVALON_CONTAINERS)
        else:
            main_container = main_container[0]

        cmds.sets(container, addElement=main_container)

    # Execute deferred so it's always done after the processing. E.g. any
    # containers created during referencing in a MPxFileTranslator should not
    # be grouped into their own referenced namespace.
    maya.utils.executeDeferred(partial(group_to_main_container, container))

    return container


def parse_container(container, validate=True):
<<<<<<< HEAD
    """Return the container node's full container data.
    
    Args:
        container (str): A container node name. 

    Returns:
        dict: The container schema data for this container node.
        
    """
=======
    """Return container data from container node"""

>>>>>>> f7453ac2
    data = lib.read(container)

    # Backwards compatibility pre-schemas for containers
    data["schema"] = data.get("schema", "avalon-core:container-1.0")

    # Append transient data
    data["objectName"] = container

    if validate:
        schema.validate(data)

    return data


def ls():
    """List containers from active Maya scene

    This is the host-equivalent of api.ls(), but instead of listing
    assets on disk, it lists assets already loaded in Maya; once loaded
    they are called 'containers'

    """

    containers = list()
    for identifier in ("pyblish.avalon.container",
                       "pyblish.mindbender.container"):
        containers += lib.lsattr("id", identifier)

    for container in sorted(containers):
        data = parse_container(container)
        yield data


class Creator(api.Creator):
    def process(self):
        nodes = list()

        if (self.options or {}).get("useSelection"):
            nodes = cmds.ls(selection=True)

        instance = cmds.sets(nodes, name=self.name)
        lib.imprint(instance, self.data)

        return instance


class Loader(api.Loader):
    hosts = ["maya"]

    def __init__(self, context):
        super(Loader, self).__init__(context)
        self.fname = self.fname.replace(
            api.registered_root(), "$AVALON_PROJECTS"
        )


class ReferenceLoader(Loader):
    """A basic loader that loads a Maya reference
    
    For backwards compatibility you can update your old Maya loaders from this
    and it should work with the new loader methodology without `host.load`, 
    `host.remove` and `host.update`. All you need to implement is the same
    `process()` method as before.
    
    """

    representations = ["ma", "mb", "abc"]

    # Extension to maya file type conversion - for `update()` method
    file_types = {
        "ma": "mayaAscii",
        "mb": "mayaBinary",
        "abc": "Alembic"
    }

    def load(self,
             context,
             name=None,
             namespace=None,
             data=None):

        asset = context['asset']['name']
        namespace = namespace or lib.unique_namespace(
            asset + "_",
            prefix="_" if asset[0].isdigit() else "",
            suffix="_",
        )

        try:
            with lib.maintained_selection():
                self.process(name, namespace, context, data)
        except OSError as e:
            logger.info("WARNING: %s" % e)
            return list()

        # Only containerize if any nodes were loaded by the Loader
        nodes = self[:]
        if not nodes:
            return

        return containerise(
            name=name,
            namespace=namespace,
            nodes=nodes,
            context=context,
            loader=self.__class__.__name__)

    def update(self, container, new_representation):
        """
        
        This function relies on a container being referenced. At the time of 
        this writing, all assets - models, rigs, animations, shaders - are 
        referenced and should pose no problem. But should there be an asset 
        that isn't referenced then this function will need to see an update.
        
        """

        fname = api.get_representation_path(new_representation)
        node = container["objectName"]

        # Assume asset has been referenced
        reference_node = next((node for node in cmds.sets(node, query=True)
                               if cmds.nodeType(node) == "reference"), None)

        assert reference_node, ("Imported container not supported; "
                                "container must be referenced.")

        file_type = self.file_types.get(new_representation["name"])

        assert file_type, ("Unsupported representation: %s" %
                           new_representation)

        assert os.path.exists(fname), "%s does not exist." % fname
        cmds.file(fname, loadReference=reference_node, type=file_type)

        # Update metadata
        cmds.setAttr(container["objectName"] + ".representation",
                     str(new_representation["_id"]),
                     type="string")

    def remove(self, container):
        """Remove an existing `container` from Maya scene

        Arguments:
            container (avalon-core:container-1.0): Which container
                to remove from scene.

        """

        node = container["objectName"]

        # Assume asset has been referenced
        reference_node = next((node for node in cmds.sets(node, query=True)
                               if cmds.nodeType(node) == "reference"), None)

        assert reference_node, ("Imported container not supported; "
                                "container must be referenced.")

        logger.info("Removing '%s' from Maya.." % container["name"])

        namespace = cmds.referenceQuery(reference_node, namespace=True)
        fname = cmds.referenceQuery(reference_node, filename=True)
        cmds.file(fname, removeReference=True)

        try:
            cmds.delete(node)
        except ValueError:
            # Already implicitly deleted by Maya upon removing reference
            pass

        try:
            # If container is not automatically cleaned up by May (issue #118)
            cmds.namespace(removeNamespace=namespace,
                           deleteNamespaceContent=True)
        except RuntimeError:
            pass

    def process(self, name, namespace, context, data):
        """This method is here to preserve backwards compatibility.
        
        
        """
        self.log.error("When inheriting from `ReferenceLoader` you must "
                       "implement the `process()` method.")
        raise RuntimeError("No ReferenceLoader process implemented. "
                           "See log for details.")


def publish():
    """Shorthand to publish from within host"""
    import pyblish.util
    return pyblish.util.publish()


def _register_callbacks():
    for handler, event in self._events.copy().items():
        if event is None:
            continue

        try:
            OpenMaya.MMessage.removeCallback(event)
            self._events[handler] = None
        except RuntimeError as e:
            logger.info(e)

    self._events[_on_scene_save] = OpenMaya.MSceneMessage.addCallback(
        OpenMaya.MSceneMessage.kBeforeSave, _on_scene_save
    )

    self._events[_before_scene_save] = OpenMaya.MSceneMessage.addCheckCallback(
        OpenMaya.MSceneMessage.kBeforeSaveCheck, _before_scene_save
    )

    self._events[_on_scene_new] = OpenMaya.MSceneMessage.addCallback(
        OpenMaya.MSceneMessage.kAfterNew, _on_scene_new
    )

    self._events[_on_maya_initialized] = OpenMaya.MSceneMessage.addCallback(
        OpenMaya.MSceneMessage.kMayaInitialized, _on_maya_initialized
    )

    logger.info("Installed event handler _on_scene_save..")
    logger.info("Installed event handler _before_scene_save..")
    logger.info("Installed event handler _on_scene_new..")
    logger.info("Installed event handler _on_maya_initialized..")


def _on_maya_initialized(*args):
    api.emit("init", args)

    if cmds.about(batch=True):
        logger.warning("Running batch mode ...")
        return

    # Keep reference to the main Window, once a main window exists.
    self._parent = {
        widget.objectName(): widget
        for widget in QtWidgets.QApplication.topLevelWidgets()
    }["MayaWindow"]


def _on_scene_new(*args):
    api.emit("new", args)


def _on_scene_save(*args):
    api.emit("save", args)


def _before_scene_save(return_code, client_data):

    # Default to allowing the action. Registered
    # callbacks can optionally set this to False
    # in order to block the operation.
    OpenMaya.MScriptUtil.setBool(return_code, True)

    api.emit("before_save", [return_code, client_data])<|MERGE_RESOLUTION|>--- conflicted
+++ resolved
@@ -19,7 +19,7 @@
 self._parent = None  # Main Window
 self._ignore_lock = False
 
-AVALON_CONTAINERS = "AVALON_CONTAINERS"
+AVALON_CONTAINERS = ":AVALON_CONTAINERS"
 IS_HEADLESS = not hasattr(cmds, "about") or cmds.about(batch=True)
 
 
@@ -296,11 +296,6 @@
         container (str): Name of container assembly
 
     """
-<<<<<<< HEAD
-    AVALON_CONTAINERS = ":AVALON_CONTAINERS"
-=======
-
->>>>>>> f7453ac2
     container = cmds.sets(nodes, name="%s_%s_%s" % (namespace, name, suffix))
 
     data = [
@@ -350,7 +345,6 @@
 
 
 def parse_container(container, validate=True):
-<<<<<<< HEAD
     """Return the container node's full container data.
     
     Args:
@@ -360,10 +354,6 @@
         dict: The container schema data for this container node.
         
     """
-=======
-    """Return container data from container node"""
-
->>>>>>> f7453ac2
     data = lib.read(container)
 
     # Backwards compatibility pre-schemas for containers
