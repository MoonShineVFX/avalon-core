"""Core pipeline functionality"""

import os
import sys
import json
import errno
import types
import shutil
import getpass
import logging
import weakref
import inspect
import traceback
import importlib

from collections import OrderedDict

from . import (
    io,
    lib,

    Session,

    _registered_host,
    _registered_root,
    _registered_config,
    _registered_plugins,
    _registered_plugin_paths,
    _registered_event_handlers,
)

from .vendor import six

self = sys.modules[__name__]
self._is_installed = False
self._config = None
self.data = {}

log = logging.getLogger(__name__)


AVALON_CONTAINER_ID = "pyblish.avalon.container"


class IncompatibleLoaderError(ValueError):
    """Error when Loader is incompatible with a representation."""
    pass


def install(host):
    """Install `host` into the running Python session.

    Arguments:
        host (module): A Python module containing the Avalon
            avalon host-interface.

    """

    io.install()

    missing = list()
    for key in ("AVALON_PROJECT", ):
        if key not in Session:
            missing.append(key)

    assert not missing, (
        "%s missing from environment, %s" % (
            ", ".join(missing),
            json.dumps(Session, indent=4, sort_keys=True)
        ))

    project = Session["AVALON_PROJECT"]
    log.info("Activating %s.." % project)

    if not os.getenv("_AVALON_APP_INITIALIZED"):
        log.info("Initializing working directory..")
        no_predefined_workdir = "AVALON_WORKDIR" not in Session
        initialize(Session, reset_workdir=no_predefined_workdir)

    config = find_config()

    # Optional host install function
    if hasattr(host, "install"):
        host.install()

    # Optional config.host.install()
    host_name = host.__name__.rsplit(".", 1)[-1]
    config_host = lib.find_submodule(config, host_name)
    if hasattr(config_host, "install"):
        config_host.install()

    register_host(host)
    register_config(config)

    config.install()

    self._is_installed = True
    self._config = config
    log.info("Successfully installed Avalon!")


def initialize(session, reset_workdir):
    """Initialize Work Directory

    This finds the current AVALON_APP_NAME and tries to triggers its
    `.toml` initialization step. Note that this will only be valid
    whenever `AVALON_APP_NAME` is actually set in the current session.

    """
    # Find the application definition
    app_name = session.get("AVALON_APP_NAME")
    if not app_name:
        log.error("No AVALON_APP_NAME session variable is set. "
                  "Unable to initialize app Work Directory.")
        return

    app_definition = lib.get_application(app_name)
    App = type(
        "app_%s" % app_name,
        (Application,),
        {
            "name": app_name,
            "config": app_definition.copy()
        }
    )
    app = App()
    env = app.environ(session, reset_workdir)
    app.initialize(env)


def find_config():
    log.info("Finding configuration for project..")

    config = Session["AVALON_CONFIG"]

    if not config:
        raise EnvironmentError("No configuration found in "
                               "the project nor environment")

    log.info("Found %s, loading.." % config)
    return importlib.import_module(config)


def uninstall():
    """Undo all of what `install()` did"""
    config = registered_config()
    host = registered_host()

    # Optional config.host.uninstall()
    host_name = host.__name__.rsplit(".", 1)[-1]
    config_host = lib.find_submodule(config, host_name)
    if hasattr(config_host, "uninstall"):
        config_host.uninstall()

    try:
        host.uninstall()
    except AttributeError:
        pass

    try:
        config.uninstall()
    except AttributeError:
        pass

    deregister_host()
    deregister_config()

    io.uninstall()

    log.info("Successfully uninstalled Avalon!")


def is_installed():
    """Return state of installation

    Returns:
        True if installed, False otherwise

    """

    return self._is_installed


def publish():
    """Shorthand to publish from within host"""
    from pyblish import util
    return util.publish()


@lib.log
class Loader(list):
    """Load representation into host application

    Arguments:
        context (dict): avalon-core:context-1.0
        name (str, optional): Use pre-defined name
        namespace (str, optional): Use pre-defined namespace

    .. versionadded:: 4.0
       This class was introduced

    """

    families = list()
    representations = list()
    order = 0

    def __init__(self, context):
        representation = context['representation']
        self.fname = get_representation_path(representation)

    def load(self, context, name=None, namespace=None, options=None):
        """Load asset via database

        Arguments:
            context (dict): Full parenthood of representation to load
            name (str, optional): Use pre-defined name
            namespace (str, optional): Use pre-defined namespace
            options (dict, optional): Additional settings dictionary

        """
        raise NotImplementedError("Loader.load() must be "
                                  "implemented by subclass")

    def update(self, container, representation):
        """Update `container` to `representation`

        Arguments:
            container (avalon-core:container-1.0): Container to update,
                from `host.ls()`.
            representation (dict): Update the container to this representation.

        """
        raise NotImplementedError("Loader.update() must be "
                                  "implemented by subclass")

    def remove(self, container):
        """Remove a container

        Arguments:
            container (avalon-core:container-1.0): Container to remove,
                from `host.ls()`.

        Returns:
            bool: Whether the container was deleted

        """

        raise NotImplementedError("Loader.remove() must be "
                                  "implemented by subclass")


@lib.log
class Creator(object):
    """Determine how assets are created"""
    label = None
    family = None
    defaults = None

    def __init__(self, name, asset, options=None, data=None):
        self.name = name  # For backwards compatibility
        self.options = options

        # Default data
        self.data = OrderedDict()
        self.data["id"] = "pyblish.avalon.instance"
        self.data["family"] = self.family
        self.data["asset"] = asset
        self.data["subset"] = name
        self.data["active"] = True

        self.data.update(data or {})

    def process(self):
        pass


@lib.log
class Action(object):
    """A custom action available"""
    name = None
    label = None
    icon = None
    color = None
    order = 0

    def is_compatible(self, session):
        """Return whether the class is compatible with the Session."""
        return True

    def process(self, session, **kwargs):
        pass


class InventoryAction(object):
    """A custom action for the scene inventory tool

    If registered the action will be visible in the Right Mouse Button menu
    under the submenu "Actions".

    """

    label = None
    icon = None
    color = None
    order = 0

    @staticmethod
    def is_compatible(container):
        """Override function in a custom class

        This method is specifically used to ensure the action can operate on
        the container.

        Args:
            container(dict): the data of a loaded asset, see host.ls()

        Returns:
            bool
        """
        return bool(container.get("objectName"))

    def process(self, containers):
        """Override function in a custom class

        This method will receive all containers even those which are
        incompatible. It is advised to create a small filter along the lines
        of this example:

        valid_containers = filter(self.is_compatible(c) for c in containers)

        The return value will need to be a True-ish value to trigger
        the data_changed signal in order to refresh the view.

        You can return a list of container names to trigger GUI to select
        treeview items.

        You can return a dict to carry extra GUI options. For example:
            {
                "objectNames": [container names...],
                "options": {"mode": "toggle",
                            "clear": False}
            }
        Currently workable GUI options are:
            - clear (bool): Clear current selection before selecting by action.
                            Default `True`.
            - mode (str): selection mode, use one of these:
                          "select", "deselect", "toggle". Default is "select".

        Args:
            containers (list): list of dictionaries

        Return:
            bool, list or dict

        """
        return True


class Application(Action):
    """Default application launcher

    This is a convenience application Action that when "config" refers to a
    parsed application `.toml` this can launch the application.

    """

    config = None

    def is_compatible(self, session):
        required = ["AVALON_PROJECTS",
                    "AVALON_PROJECT",
                    "AVALON_ASSET",
                    "AVALON_TASK"]
        missing = [x for x in required if x not in session]
        if missing:
            self.log.debug("Missing keys: %s" % (missing,))
            return False
        return True

    def environ(self, session, reset_workdir=True):
        """Build application environment"""

        session = session.copy()
        session["AVALON_APP"] = self.config["application_dir"]
        session["AVALON_APP_NAME"] = self.name

        # Compute work directory
        if reset_workdir:
            project = io.find_one({"type": "project"})
            template = project["config"]["template"]["work"]
            workdir = _format_work_template(template, session)
            session["AVALON_WORKDIR"] = os.path.normpath(workdir)

        asset = io.find_one({"type": "asset",
                             "name": session["AVALON_ASSET"]})

        # Construct application environment from .toml config
        app_environment = self.config.get("environment", {}).copy()

        for key, value in app_environment.copy().items():
            if isinstance(value, list):
                # Treat list values as paths, e.g. PYTHONPATH=[]
                values = list()
                condition = None
                options = None
                index = None

                for val in value:

                    if val.startswith("condition:"):
                        # Set condition and reset options
                        options = list()
                        condition = val[len("condition:"):]
                        index = int(asset["data"].get(condition) or
                                    project["data"].get(condition, 0))

                    elif val == "endOpt":
                        # Select option
                        values.append(options[index])
                        condition = None
                        index = None

                    elif condition:
                        # Collect option
                        options.append(val)

                    else:
                        # Normal env path
                        values.append(val)

                app_environment[key] = os.pathsep.join(values)

            elif isinstance(value, six.string_types):
                if lib.PY2:
                    # Protect against unicode in the environment
                    encoding = sys.getfilesystemencoding()
                    app_environment[key] = value.encode(encoding)
                else:
                    app_environment[key] = value
            else:
                log.error(
                    "%s: Unsupported environment reference in %s for %s"
                    % (value, self.name, key)
                )

        # Build environment
        env = os.environ.copy()
        env.update(session)
        app_environment = self._format(app_environment, **env)
        env.update(app_environment)

        return env

    def initialize(self, environment):
        """Initialize work directory"""
        # Create working directory
        workdir = environment["AVALON_WORKDIR"]
        workdir_existed = os.path.exists(workdir)
        if not workdir_existed:
<<<<<<< HEAD
=======
            try:
                os.makedirs(workdir)
            except OSError:
                self.log.error("Unable to create working directory '%s'"
                               % workdir)
                return

>>>>>>> f59d489e
            self.log.info("Creating working directory '%s'" % workdir)
            os.makedirs(workdir)

        # Create default directories from app configuration
        default_dirs = self.config.get("default_dirs", [])
        default_dirs = self._format(default_dirs, **environment)
        if default_dirs:
            self.log.debug("Creating default directories..")
            for dirname in default_dirs:
                try:
                    os.makedirs(os.path.join(workdir, dirname))
                    self.log.debug(" - %s" % dirname)
                except OSError as e:
                    # An already existing default directory is fine.
                    if e.errno == errno.EEXIST:
                        pass
                    else:
                        raise

        # Perform application copy
        for src, dst in self.config.get("copy", {}).items():
            dst = os.path.join(workdir, dst)
            # Expand env vars
            src, dst = self._format([src, dst], **environment)

            if os.path.isfile(dst):
                continue

            try:
                self.log.info("Copying %s -> %s" % (src, dst))
                shutil.copy(src, dst)
            except OSError as e:
                self.log.error("Could not copy application file: %s" % e)
                self.log.error(" - %s -> %s" % (src, dst))

    def launch(self, environment, initialized=False):

        executable = lib.which(self.config["executable"])
        if executable is None:
            raise ValueError(
                "'%s' not found on your PATH\n%s"
                % (self.config["executable"], os.getenv("PATH"))
            )

<<<<<<< HEAD
        if initialized:
            environment["_AVALON_APP_INITIALIZED"] = "1"

=======
        workdir = environment["AVALON_WORKDIR"]
>>>>>>> f59d489e
        args = self.config.get("args", [])
        cwd = workdir if os.path.isdir(workdir) else os.getcwd()
        return lib.launch(
            executable=executable,
            args=args,
            environment=environment,
            cwd=cwd
        )

    def process(self, session, **kwargs):
        """Process the full Application action"""

        environment = self.environ(session)
        initialized = False

        if kwargs.get("initialize", True):
            self.initialize(environment)
            initialized = True

        if kwargs.get("launch", True):
            return self.launch(environment, initialized)

    def _format(self, original, **kwargs):
        """Utility recursive dict formatting that logs the error clearly."""

        try:
            return lib.dict_format(original, **kwargs)
        except KeyError as e:
            log.error(
                "One of the {variables} defined in the application "
                "definition wasn't found in this session.\n"
                "The variable was %s " % e
            )
            log.error(json.dumps(kwargs, indent=4, sort_keys=True))

            raise ValueError(
                "This is typically a bug in the pipeline, "
                "ask your developer.")


def discover(superclass):
    """Find and return subclasses of `superclass`"""

    registered = _registered_plugins.get(superclass, list())
    plugins = dict()

    # Include plug-ins from registered paths
    for path in _registered_plugin_paths.get(superclass, list()):
        for module in lib.modules_from_path(path):
            for plugin in plugin_from_module(superclass, module):
                if plugin.__name__ in plugins:
                    print("Duplicate plug-in found: %s" % plugin)
                    continue

                plugins[plugin.__name__] = plugin

    for plugin in registered:
        if plugin.__name__ in plugins:
            print("Warning: Overwriting %s" % plugin.__name__)
        plugins[plugin.__name__] = plugin

    return sorted(plugins.values(), key=lambda Plugin: Plugin.__name__)


def plugin_from_module(superclass, module):
    """Return plug-ins from module

    Arguments:
        superclass (superclass): Superclass of subclasses to look for
        module (types.ModuleType): Imported module from which to
            parse valid Avalon plug-ins.

    Returns:
        List of plug-ins, or empty list if none is found.

    """

    types = list()

    def recursive_bases(klass):
        r = []
        bases = klass.__bases__
        r.extend(bases)
        for base in bases:
            r.extend(recursive_bases(base))
        return r

    for name in dir(module):

        # It could be anything at this point
        obj = getattr(module, name)

        if not inspect.isclass(obj):
            continue

        # These are subclassed from nothing, not even `object`
        if not len(obj.__bases__) > 0:
            continue

        # Use string comparison rather than `issubclass`
        # in order to support reloading of this module.
        bases = recursive_bases(obj)
        if not any(base.__name__ == superclass.__name__ for base in bases):
            continue

        types.append(obj)

    return types


def on(event, callback):
    """Call `callback` on `event`

    Register `callback` to be run when `event` occurs.

    Example:
        >>> def on_init():
        ...    print("Init happened")
        ...
        >>> on("init", on_init)
        >>> del on_init

    Arguments:
        event (str): Name of event
        callback (callable): Any callable

    """

    if event not in _registered_event_handlers:
        _registered_event_handlers[event] = weakref.WeakSet()

    events = _registered_event_handlers[event]
    events.add(callback)


def before(event, callback):
    """Convenience to `on()` for before-events"""
    on("before_" + event, callback)


def after(event, callback):
    """Convenience to `on()` for after-events"""
    on("after_" + event, callback)


def emit(event, args=None):
    """Trigger an `event`

    Example:
        >>> def on_init():
        ...    print("Init happened")
        ...
        >>> on("init", on_init)
        >>> emit("init")
        Init happened
        >>> del on_init

    Arguments:
        event (str): Name of event
        args (list, optional): List of arguments passed to callback

    """

    callbacks = _registered_event_handlers.get(event, set())
    args = args or list()

    for callback in callbacks:
        try:
            callback(*args)
        except Exception:
            log.warning(traceback.format_exc())


def register_plugin(superclass, obj):
    """Register an individual `obj` of type `superclass`

    Arguments:
        superclass (type): Superclass of plug-in
        obj (object): Subclass of `superclass`

    """

    if superclass not in _registered_plugins:
        _registered_plugins[superclass] = list()

    if obj not in _registered_plugins[superclass]:
        _registered_plugins[superclass].append(obj)


def register_plugin_path(superclass, path):
    """Register a directory of one or more plug-ins

    Arguments:
        superclass (type): Superclass of plug-ins to look for during discovery
        path (str): Absolute path to directory in which to discover plug-ins

    """

    if superclass not in _registered_plugin_paths:
        _registered_plugin_paths[superclass] = list()

    path = os.path.normpath(path)
    if path not in _registered_plugin_paths[superclass]:
        _registered_plugin_paths[superclass].append(path)


def registered_plugin_paths():
    """Return all currently registered plug-in paths"""

    # Prohibit editing in-place
    duplicate = {
        superclass: paths[:]
        for superclass, paths in _registered_plugin_paths.items()
    }

    return duplicate


def deregister_plugin(superclass, plugin):
    """Oppsite of `register_plugin()`"""
    _registered_plugins[superclass].remove(plugin)


def deregister_plugin_path(superclass, path):
    """Oppsite of `register_plugin_path()`"""
    _registered_plugin_paths[superclass].remove(path)


def register_root(path):
    """Register currently active root"""
    log.info("Registering root: %s" % path)
    _registered_root["_"] = path


def registered_root():
    """Return currently registered root"""
    return os.path.normpath(
        _registered_root["_"] or
        Session.get("AVALON_PROJECTS") or ""
    )


def register_host(host):
    """Register a new host for the current process

    Arguments:
        host (ModuleType): A module implementing the
            Host API interface. See the Host API
            documentation for details on what is
            required, or browse the source code.

    """
    signatures = {
        "ls": []
    }

    _validate_signature(host, signatures)
    _registered_host["_"] = host


def register_config(config):
    """Register a new config for the current process

    Arguments:
        config (ModuleType): A module implementing the Config API.

    """

    signatures = {
        "install": [],
        "uninstall": [],
    }

    _validate_signature(config, signatures)
    _registered_config["_"] = config


def _validate_signature(module, signatures):
    # Required signatures for each member

    missing = list()
    invalid = list()
    success = True

    for member in signatures:
        if not hasattr(module, member):
            missing.append(member)
            success = False

        else:
            attr = getattr(module, member)
            if sys.version_info.major >= 3:
                signature = inspect.getfullargspec(attr)[0]
            else:
                signature = inspect.getargspec(attr)[0]
            required_signature = signatures[member]

            assert isinstance(signature, list)
            assert isinstance(required_signature, list)

            if not all(member in signature
                       for member in required_signature):
                invalid.append({
                    "member": member,
                    "signature": ", ".join(signature),
                    "required": ", ".join(required_signature)
                })
                success = False

    if not success:
        report = list()

        if missing:
            report.append(
                "Incomplete interface for module: '%s'\n"
                "Missing: %s" % (module, ", ".join(
                    "'%s'" % member for member in missing))
            )

        if invalid:
            report.append(
                "'%s': One or more members were found, but didn't "
                "have the right argument signature." % module.__name__
            )

            for member in invalid:
                report.append(
                    "     Found: {member}({signature})".format(**member)
                )
                report.append(
                    "  Expected: {member}({required})".format(**member)
                )

        raise ValueError("\n".join(report))


def deregister_config():
    """Undo `register_config()`"""
    _registered_config["_"] = None


def registered_config():
    """Return currently registered config"""
    return _registered_config["_"]


def registered_host():
    """Return currently registered host"""
    return _registered_host["_"]


def deregister_host():
    _registered_host["_"] = default_host()


def default_host():
    """A default host, in place of anything better

    This may be considered as reference for the
    interface a host must implement. It also ensures
    that the system runs, even when nothing is there
    to support it.

    """

    host = types.ModuleType("defaultHost")

    def ls():
        return list()

    host.__dict__.update({
        "ls": ls
    })

    return host


def debug_host():
    """A debug host, useful to debugging features that depend on a host"""

    host = types.ModuleType("debugHost")

    def ls():
        containers = [
            {
                "representation": "ee-ft-a-uuid1",
                "schema": "avalon-core:container-1.0",
                "name": "Bruce01",
                "objectName": "Bruce01_node",
                "namespace": "_bruce01_",
                "version": 3,
            },
            {
                "representation": "aa-bc-s-uuid2",
                "schema": "avalon-core:container-1.0",
                "name": "Bruce02",
                "objectName": "Bruce01_node",
                "namespace": "_bruce02_",
                "version": 2,
            }
        ]

        for container in containers:
            yield container

    host.__dict__.update({
        "ls": ls,
        "open_file": lambda fname: None,
        "save_file": lambda fname: None,
        "current_file": lambda: os.path.expanduser("~/temp.txt"),
        "has_unsaved_changes": lambda: False,
        "work_root": lambda: os.path.expanduser("~/temp"),
        "file_extensions": lambda: ["txt"],
    })

    return host


def create(name, asset, family, options=None, data=None):
    """Create a new instance

    Associate nodes with a subset and family. These nodes are later
    validated, according to their `family`, and integrated into the
    shared environment, relative their `subset`.

    Data relative each family, along with default data, are imprinted
    into the resulting objectSet. This data is later used by extractors
    and finally asset browsers to help identify the origin of the asset.

    Arguments:
        name (str): Name of subset
        asset (str): Name of asset
        family (str): Name of family
        options (dict, optional): Additional options from GUI
        data (dict, optional): Additional data from GUI

    Raises:
        NameError on `subset` already exists
        KeyError on invalid dynamic property
        RuntimeError on host error

    Returns:
        Name of instance

    """

    host = registered_host()

    plugins = list()
    for Plugin in discover(Creator):
        has_family = family == Plugin.family

        if not has_family:
            continue

        Plugin.log.info(
            "Creating '%s' with '%s'" % (name, Plugin.__name__)
        )

        try:
            plugin = Plugin(name, asset, options, data)

            with host.maintained_selection():
                print("Running %s" % plugin)
                instance = plugin.process()
        except Exception as e:
            log.warning(e)
            continue
        plugins.append(plugin)

    assert plugins, "No Creator plug-ins were run, this is a bug"
    return instance


def get_representation_context(representation):
    """Return parenthood context for representation.

    Args:
        representation (str or io.ObjectId or dict): The representation id
            or full representation as returned by the database.

    Returns:
        dict: The full representation context.

    """

    assert representation is not None, "This is a bug"

    if isinstance(representation, (six.string_types, io.ObjectId)):
        representation = io.find_one(
            {"_id": io.ObjectId(str(representation))})

    version, subset, asset, project = io.parenthood(representation)

    assert all([representation, version, subset, asset, project]), (
        "This is a bug"
    )

    context = {
        "project": project,
        "asset": asset,
        "subset": subset,
        "version": version,
        "representation": representation,
    }

    return context


def compute_session_changes(session, task=None, asset=None, app=None):
    """Compute the changes for a Session object on asset, task or app switch

    This does *NOT* update the Session object, but returns the changes
    required for a valid update of the Session.

    Args:
        session (dict): The initial session to compute changes to.
            This is required for computing the full Work Directory, as that
            also depends on the values that haven't changed.
        task (str, Optional): Name of task to switch to.
        asset (str or dict, Optional): Name of asset to switch to.
            You can also directly provide the Asset dictionary as returned
            from the database to avoid an additional query. (optimization)
        app (str, Optional): Name of app to switch to.

    Returns:
        dict: The required changes in the Session dictionary.

    """

    changes = dict()

    # If no changes, return directly
    if not any([task, asset, app]):
        return changes

    # Get asset document and asset
    asset_document = None
    if asset:
        if isinstance(asset, dict):
            # Assume asset database document
            asset_document = asset
            asset = asset["name"]
        else:
            # Assume asset name
            asset_document = io.find_one({"name": asset,
                                          "type": "asset"})
            assert asset_document, "Asset must exist"

    # Detect any changes compared session
    mapping = {
        "AVALON_ASSET": asset,
        "AVALON_TASK": task,
        "AVALON_APP": app,
    }
    changes = {key: value for key, value in mapping.items()
               if value and value != session.get(key)}
    if not changes:
        return changes

    # Update silo and hierarchy when asset changed
    if "AVALON_ASSET" in changes:

        # Update silo
        changes["AVALON_SILO"] = asset_document.get("silo")

        # Update hierarchy
        parents = asset_document['data'].get('parents', [])
        hierarchy = ""
        if len(parents) > 0:
            hierarchy = os.path.sep.join(parents)
        changes['AVALON_HIERARCHY'] = hierarchy

    # Compute work directory (with the temporary changed session so far)
    project = io.find_one({"type": "project"},
                          projection={"config.template.work": True})
    template = project["config"]["template"]["work"]
    _session = session.copy()
    _session.update(changes)
    changes["AVALON_WORKDIR"] = _format_work_template(template, _session)

    return changes


def update_current_task(task=None, asset=None, app=None):
    """Update active Session to a new task work area.

    This updates the live Session to a different `asset`, `task` or `app`.

    Args:
        task (str): The task to set.
        asset (str): The asset to set.
        app (str): The app to set.

    Returns:
        dict: The changed key, values in the current Session.

    """

    changes = compute_session_changes(Session,
                                      task=task,
                                      asset=asset,
                                      app=app)

    # Update the Session and environments. Pop from environments all keys with
    # value set to None.
    for key, value in changes.items():
        Session[key] = value
        if value is None:
            os.environ.pop(key, None)
        else:
            os.environ[key] = value

    # Emit session change
    emit("taskChanged", changes.copy())

    return changes


def _format_work_template(template, session=None):
    """Return a formatted configuration template with a Session.

    Note: This *cannot* format the templates for published files since the
        session does not hold the context for a published file. Instead use
        `get_representation_path` to parse the full path to a published file.

    Args:
        template (str): The template to format.
        session (dict, Optional): The Session to use. If not provided use the
            currently active global Session.

    Returns:
        str: The fully formatted path.

    """
    if session is None:
        session = Session

    return template.format(**{
        "root": registered_root(),
        "project": session["AVALON_PROJECT"],
        "asset": session["AVALON_ASSET"],
        "task": session["AVALON_TASK"],
        "app": session["AVALON_APP"],

        # Optional
        "silo": session.get("AVALON_SILO"),
        "user": session.get("AVALON_USER", getpass.getuser()),
        "hierarchy": session.get("AVALON_HIERARCHY"),
    })


def _make_backwards_compatible_loader(Loader):
    """Convert a old-style Loaders with `process` method to new-style Loader

    This will make a dynamic class inheriting the old-style loader together
    with a BackwardsCompatibleLoader. This backwards compatible loader will
    expose `load`, `remove` and `update` in the same old way for Maya loaders.

    The `load` method will then call `process()` just like before.

    """

    # Assume new-style loader when no `process` method is exposed
    # then we don't swap the loader with a backwards compatible one.
    if not hasattr(Loader, "process"):
        return Loader

    log.warning("Making loader backwards compatible: %s", Loader.__name__)
    from avalon.maya.compat import BackwardsCompatibleLoader
    return type(Loader.__name__, (BackwardsCompatibleLoader, Loader), {})


def load(Loader, representation, namespace=None, name=None, options=None,
         **kwargs):
    """Use Loader to load a representation.

    Args:
        Loader (Loader): The loader class to trigger.
        representation (str or io.ObjectId or dict): The representation id
            or full representation as returned by the database.
        namespace (str, Optional): The namespace to assign. Defaults to None.
        name (str, Optional): The name to assign. Defaults to subset name.
        options (dict, Optional): Additional options to pass on to the loader.

    Returns:
        The return of the `loader.load()` method.

    Raises:
        IncompatibleLoaderError: When the loader is not compatible with
            the representation.

    """

    Loader = _make_backwards_compatible_loader(Loader)
    context = get_representation_context(representation)

    # Ensure the Loader is compatible for the representation
    if not is_compatible_loader(Loader, context):
        raise IncompatibleLoaderError("Loader {} is incompatible with "
                                      "{}".format(Loader.__name__,
                                                  context["subset"]["name"]))

    # Ensure options is a dictionary when no explicit options provided
    if options is None:
        options = kwargs.get("data", dict())  # "data" for backward compat

    assert isinstance(options, dict), "Options must be a dictionary"

    # Fallback to subset when name is None
    if name is None:
        name = context["subset"]["name"]

    log.info(
        "Running '%s' on '%s'" % (Loader.__name__, context["asset"]["name"])
    )

    loader = Loader(context)
    return loader.load(context, name, namespace, options)


def _get_container_loader(container):
    """Return the Loader corresponding to the container"""

    loader = container["loader"]
    for Plugin in discover(Loader):

        # TODO: Ensure the loader is valid
        if Plugin.__name__ == loader:
            return Plugin


def remove(container):
    """Remove a container"""

    Loader = _get_container_loader(container)
    if not Loader:
        raise RuntimeError("Can't remove container. See log for details.")

    Loader = _make_backwards_compatible_loader(Loader)

    loader = Loader(get_representation_context(container["representation"]))
    return loader.remove(container)


def update(container, version=-1):
    """Update a container"""

    # Compute the different version from 'representation'
    current_representation = io.find_one({
        "_id": io.ObjectId(container["representation"])
    })

    assert current_representation is not None, "This is a bug"

    current_version, subset, asset, project = io.parenthood(
        current_representation)

    if version == -1:
        new_version = io.find_one({
            "type": "version",
            "parent": subset["_id"]
        }, sort=[("name", -1)])
    else:
        new_version = io.find_one({
            "type": "version",
            "parent": subset["_id"],
            "name": version,
        })

    assert new_version is not None, "This is a bug"

    new_representation = io.find_one({
        "type": "representation",
        "parent": new_version["_id"],
        "name": current_representation["name"]
    })

    # Run update on the Loader for this container
    Loader = _get_container_loader(container)
    if not Loader:
        raise RuntimeError("Can't update container. See log for details.")

    Loader = _make_backwards_compatible_loader(Loader)

    loader = Loader(get_representation_context(container["representation"]))
    return loader.update(container, new_representation)


def switch(container, representation):
    """Switch a container to representation

    Args:
        container (dict): container information
        representation (dict): representation data from document

    Returns:
        function call
    """

    # Get the Loader for this container
    Loader = _get_container_loader(container)
    if not Loader:
        raise RuntimeError("Can't switch container. See log for details.")

    if not hasattr(Loader, "switch"):
        # Backwards compatibility (classes without switch support
        # might be better to just have "switch" raise NotImplementedError
        # on the base class of Loader\
        raise RuntimeError("Loader '{}' does not support 'switch'".format(
            Loader.label
        ))

    # Get the new representation to switch to
    new_representation = io.find_one({
        "type": "representation",
        "_id": representation["_id"],
    })

    new_context = get_representation_context(new_representation)
    assert is_compatible_loader(Loader, new_context), ("Must be compatible "
                                                       "Loader")

    Loader = _make_backwards_compatible_loader(Loader)
    loader = Loader(new_context)

    return loader.switch(container, new_representation)


def get_representation_path(representation):
    """Get filename from representation document

    There are three ways of getting the path from representation which are
    tried in following sequence until successful.
    1. Get template from representation['data']['template'] and data from
       representation['context']. Then format template with the data.
    2. Get template from project['config'] and format it with default data set
    3. Get representation['data']['path'] and use it directly

    Args:
        representation(dict): representation document from the database

    Returns:
        str: fullpath of the representation

    """

    def path_from_represenation():
        try:
            template = representation["data"]["template"]

        except KeyError:
            return None

        try:
            context = representation["context"]
            context["root"] = registered_root()
            path = template.format(**context)

        except KeyError:
            # Template references unavailable data
            return None

        if os.path.exists(path):
            return os.path.normpath(path)

    def path_from_config():
        try:
            version_, subset, asset, project = io.parenthood(representation)
        except ValueError:
            log.debug(
                "Representation %s wasn't found in database, "
                "like a bug" % representation["name"]
            )
            return None

        try:
            template = project["config"]["template"]["publish"]
        except KeyError:
            log.debug(
                "No template in project %s, "
                "likely a bug" % project["name"]
            )
            return None

        # Cannot fail, required members only
        data = {
            "root": registered_root(),
            "project": project["name"],
            "asset": asset["name"],
            "silo": asset.get("silo"),
            "subset": subset["name"],
            "version": version_["name"],
            "representation": representation["name"],
            "user": Session.get("AVALON_USER", getpass.getuser()),
            "app": Session.get("AVALON_APP", ""),
            "task": Session.get("AVALON_TASK", "")
        }

        try:
            path = template.format(**data)
        except KeyError as e:
            log.debug("Template references unavailable data: %s" % e)
            return None

        if os.path.exists(path):
            return os.path.normpath(path)

    def path_from_data():
        if "path" not in representation["data"]:
            return None

        path = representation["data"]["path"]
        if os.path.exists(path):
            return os.path.normpath(path)

    return (
        path_from_represenation() or
        path_from_config() or
        path_from_data()
    )


def is_compatible_loader(Loader, context):
    """Return whether a loader is compatible with a context.

    This checks the version's families and the representation for the given
    Loader.

    Returns:
        bool

    """
    if context["subset"]["schema"] == "avalon-core:subset-3.0":
        families = context["subset"]["data"]["families"]
    else:
        families = context["version"]["data"].get("families", [])

    representation = context["representation"]
    has_family = ("*" in Loader.families or
                  any(family in Loader.families for family in families))
    has_representation = ("*" in Loader.representations or
                          representation["name"] in Loader.representations)
    return has_family and has_representation


def loaders_from_representation(loaders, representation):
    """Return all compatible loaders for a representation."""

    context = get_representation_context(representation)
    return [l for l in loaders if is_compatible_loader(l, context)]<|MERGE_RESOLUTION|>--- conflicted
+++ resolved
@@ -392,44 +392,12 @@
             workdir = _format_work_template(template, session)
             session["AVALON_WORKDIR"] = os.path.normpath(workdir)
 
-        asset = io.find_one({"type": "asset",
-                             "name": session["AVALON_ASSET"]})
-
         # Construct application environment from .toml config
-        app_environment = self.config.get("environment", {}).copy()
-
+        app_environment = self.config.get("environment", {})
         for key, value in app_environment.copy().items():
             if isinstance(value, list):
                 # Treat list values as paths, e.g. PYTHONPATH=[]
-                values = list()
-                condition = None
-                options = None
-                index = None
-
-                for val in value:
-
-                    if val.startswith("condition:"):
-                        # Set condition and reset options
-                        options = list()
-                        condition = val[len("condition:"):]
-                        index = int(asset["data"].get(condition) or
-                                    project["data"].get(condition, 0))
-
-                    elif val == "endOpt":
-                        # Select option
-                        values.append(options[index])
-                        condition = None
-                        index = None
-
-                    elif condition:
-                        # Collect option
-                        options.append(val)
-
-                    else:
-                        # Normal env path
-                        values.append(val)
-
-                app_environment[key] = os.pathsep.join(values)
+                app_environment[key] = os.pathsep.join(value)
 
             elif isinstance(value, six.string_types):
                 if lib.PY2:
@@ -458,18 +426,13 @@
         workdir = environment["AVALON_WORKDIR"]
         workdir_existed = os.path.exists(workdir)
         if not workdir_existed:
-<<<<<<< HEAD
-=======
+            self.log.info("Creating working directory '%s'" % workdir)
             try:
                 os.makedirs(workdir)
             except OSError:
                 self.log.error("Unable to create working directory '%s'"
                                % workdir)
                 return
-
->>>>>>> f59d489e
-            self.log.info("Creating working directory '%s'" % workdir)
-            os.makedirs(workdir)
 
         # Create default directories from app configuration
         default_dirs = self.config.get("default_dirs", [])
@@ -512,14 +475,11 @@
                 % (self.config["executable"], os.getenv("PATH"))
             )
 
-<<<<<<< HEAD
         if initialized:
             environment["_AVALON_APP_INITIALIZED"] = "1"
 
-=======
+        args = self.config.get("args", [])
         workdir = environment["AVALON_WORKDIR"]
->>>>>>> f59d489e
-        args = self.config.get("args", [])
         cwd = workdir if os.path.isdir(workdir) else os.getcwd()
         return lib.launch(
             executable=executable,
