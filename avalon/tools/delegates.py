<<<<<<< HEAD
import locale
=======
import os
>>>>>>> 6b6e8185
import time
from datetime import datetime
import logging
import numbers

<<<<<<< HEAD
from ..vendor import six
from ..vendor.Qt import QtWidgets, QtCore
from .. import io
=======
from ..vendor.Qt import QtWidgets, QtCore, QtGui, QtSvg
from .. import io, style
>>>>>>> 6b6e8185

from .models import TreeModel

log = logging.getLogger(__name__)
local_encoding = locale.getlocale()[1]


class SpinIconDelegate(QtWidgets.QStyledItemDelegate):

    repaint_needed = QtCore.Signal()

    def __init__(self, parent=None):
        super(SpinIconDelegate, self).__init__(parent)

        path = os.path.dirname(style.__file__) + "/svg/spinner.svg"
        spinner = QtSvg.QSvgRenderer(path)
        self.spinner = spinner
        self.repaint_needed = spinner.repaintNeeded

    def spin(self, painter, option, index):
        super(SpinIconDelegate, self).paint(painter, option, index)
        x = option.rect.center().x()
        y = option.rect.center().y()
        rect = option.rect
        rect.setSize(QtCore.QSize(24, 24))
        rect.moveTo(x - rect.width() / 2, y - rect.height() / 2)
        self.spinner.render(painter, rect)


class VersionDelegate(SpinIconDelegate):
    """A delegate that display version integer formatted as version string."""

    version_changed = QtCore.Signal()
    first_run = False
    lock = False

    def _format_version(self, value):
        """Formats integer to displayable version name"""
        return "v{0:03d}".format(value)

    def displayText(self, value, locale):
        assert isinstance(value, numbers.Integral), "Version is not integer"
        return self._format_version(value)

    def paint(self, painter, option, index):
        item = index.data(TreeModel.ItemRole)
        if item.get("isGroup") or item.get("version_document"):
            super(VersionDelegate, self).paint(painter, option, index)
            return

        self.spin(painter, option, index)

    def createEditor(self, parent, option, index):
        item = index.data(TreeModel.ItemRole)
        if item.get("isGroup"):
            return

        if not item.get("version_document"):
            last_version = io.find_one({"type": "version",
                                        "parent": item["_id"]},
                                       sort=[("name", -1)])
            if last_version:
                family_proxy = index.model()
                subset_proxy = family_proxy.sourceModel()
                model = subset_proxy.sourceModel()
                proxy_index = family_proxy.mapToSource(index)
                real_index = subset_proxy.mapToSource(proxy_index)
                model.set_version(real_index, last_version)
            else:
                return

        editor = QtWidgets.QComboBox(parent)

        def commit_data():
            if not self.first_run:
                self.commitData.emit(editor)  # Update model data
                self.version_changed.emit()   # Display model data
        editor.currentIndexChanged.connect(commit_data)

        self.first_run = True
        self.lock = False

        return editor

    def setEditorData(self, editor, index):
        if self.lock:
            # Only set editor data once per delegation
            return

        editor.clear()

        # Current value of the index
        value = index.data(QtCore.Qt.DisplayRole)
        assert isinstance(value, numbers.Integral), "Version is not integer"

        # Add all available versions to the editor
        item = index.data(TreeModel.ItemRole)
        parent_id = item["version_document"]["parent"]
        versions = io.find({"type": "version", "parent": parent_id},
                           sort=[("name", 1)])
        index = 0
        for i, version in enumerate(versions):
            label = self._format_version(version["name"])
            editor.addItem(label, userData=version)

            if version["name"] == value:
                index = i

        editor.setCurrentIndex(index)  # Will trigger index-change signal
        self.first_run = False
        self.lock = True

    def setModelData(self, editor, model, index):
        """Apply the integer version back in the model"""
        version = editor.itemData(editor.currentIndex())
        model.setData(index, version["name"])


def pretty_date(t, now=None, strftime="%b %d %Y %H:%M"):
    """Parse datetime to readable timestamp

    Within first ten seconds:
        - "just now",
    Within first minute ago:
        - "%S seconds ago"
    Within one hour ago:
        - "%M minutes ago".
    Within one day ago:
        - "%H:%M hours ago"
    Else:
        "%Y-%m-%d %H:%M:%S"

    """

    assert isinstance(t, datetime)
    if now is None:
        now = datetime.now()
    assert isinstance(now, datetime)
    diff = now - t

    second_diff = diff.seconds
    day_diff = diff.days

    # future (consider as just now)
    if day_diff < 0:
        return "just now"

    # history
    if day_diff == 0:
        if second_diff < 10:
            return "just now"
        if second_diff < 60:
            return str(second_diff) + " seconds ago"
        if second_diff < 120:
            return "a minute ago"
        if second_diff < 3600:
            return str(second_diff // 60) + " minutes ago"
        if second_diff < 86400:
            minutes = (second_diff % 3600) // 60
            hours = second_diff // 3600
            return "{0}:{1:02d} hours ago".format(hours, minutes)

    pretty = t.strftime(strftime)
    if six.PY3 or local_encoding is None:
        return pretty
    else:
        # For 3dsMax, the Python shipped with it force using OS lang on
        # datetime formating, which may leads to unicode error.
        return pretty.decode(local_encoding)


def pretty_timestamp(t, now=None):
    """Parse timestamp to user readable format

    >>> pretty_timestamp("20170614T151122Z", now="20170614T151123Z")
    'just now'

    >>> pretty_timestamp("20170614T151122Z", now="20170614T171222Z")
    '2:01 hours ago'

    Args:
        t (str): The time string to parse.
        now (str, optional)

    Returns:
        str: human readable "recent" date.

    """

    if now is not None:
        try:
            now = time.strptime(now, "%Y%m%dT%H%M%SZ")
            now = datetime.fromtimestamp(time.mktime(now))
        except ValueError as e:
            log.warning("Can't parse 'now' time format: {0} {1}".format(t, e))
            return None

    if isinstance(t, float):
        dt = datetime.fromtimestamp(t)
    else:
        # Parse the time format as if it is `str` result from
        # `pyblish.lib.time()` which usually is stored in Avalon database.
        try:
            t = time.strptime(t, "%Y%m%dT%H%M%SZ")
        except ValueError as e:
            log.warning("Can't parse time format: {0} {1}".format(t, e))
            return None
        dt = datetime.fromtimestamp(time.mktime(t))

    # prettify
    return pretty_date(dt, now=now)


class PrettyTimeDelegate(QtWidgets.QStyledItemDelegate):
    """A delegate that displays a timestamp as a pretty date.

    This displays dates like `pretty_date`.

    """

    def displayText(self, value, locale):

        if value is None:
            # Ignore None value
            return

        return pretty_timestamp(value)<|MERGE_RESOLUTION|>--- conflicted
+++ resolved
@@ -1,21 +1,14 @@
-<<<<<<< HEAD
+
 import locale
-=======
 import os
->>>>>>> 6b6e8185
 import time
 from datetime import datetime
 import logging
 import numbers
 
-<<<<<<< HEAD
 from ..vendor import six
-from ..vendor.Qt import QtWidgets, QtCore
-from .. import io
-=======
 from ..vendor.Qt import QtWidgets, QtCore, QtGui, QtSvg
 from .. import io, style
->>>>>>> 6b6e8185
 
 from .models import TreeModel
 
