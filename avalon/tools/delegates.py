--- conflicted
+++ resolved
@@ -1,30 +1,19 @@
-<<<<<<< HEAD
-import locale
-=======
 
 import locale
 import os
->>>>>>> 2602cf77
 import time
 from datetime import datetime
 import logging
 import numbers
 
 from ..vendor import six
-<<<<<<< HEAD
-from ..vendor.Qt import QtWidgets, QtCore
-from .. import io
-=======
 from ..vendor.Qt import QtWidgets, QtCore, QtGui, QtSvg
 from .. import io, style
->>>>>>> 2602cf77
 
 from .models import TreeModel
 
 log = logging.getLogger(__name__)
 local_encoding = locale.getlocale()[1]
-<<<<<<< HEAD
-=======
 
 
 class SpinIconDelegate(QtWidgets.QStyledItemDelegate):
@@ -47,7 +36,6 @@
         rect.setSize(QtCore.QSize(24, 24))
         rect.moveTo(x - rect.width() / 2, y - rect.height() / 2)
         self.spinner.render(painter, rect)
->>>>>>> 2602cf77
 
 
 class VersionDelegate(SpinIconDelegate):
