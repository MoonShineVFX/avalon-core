--- conflicted
+++ resolved
@@ -6,34 +6,8 @@
 
 
 from ...vendor.Qt import QtWidgets, QtCore
-<<<<<<< HEAD
-from ... import style
-from avalon import io
-
-
-def determine_application():
-    # Determine executable
-    application = None
-
-    basename = os.path.basename(sys.executable).lower()
-
-    if "maya" in basename:
-        application = "maya"
-
-    if "nuke" in basename:
-        application = "nuke"
-
-    if application is None:
-        raise ValueError(
-            "Could not determine application from executable:"
-            " \"{0}\"".format(sys.executable)
-        )
-
-    return application
-=======
 from ... import style, io, api
 from .. import lib as parentlib
->>>>>>> c3ab100f
 
 
 class NameWindow(QtWidgets.QDialog):
@@ -254,11 +228,8 @@
         if "workfile" in templates:
             self.template = templates["workfile"]
 
-<<<<<<< HEAD
         self.extensions = {"maya": ".ma", "nuke": ".nk"}
 
-=======
->>>>>>> c3ab100f
 
 class Window(QtWidgets.QDialog):
     """Work Files Window"""
@@ -273,16 +244,7 @@
         if self.root is None:
             self.root = os.getcwd()
 
-<<<<<<< HEAD
-        filters = {
-            "maya": [".ma", ".mb"],
-            "nuke": [".nk", ".nknc"]
-        }
-        self.application = determine_application()
-        self.filter = filters[self.application]
-=======
         self.host = api.registered_host()
->>>>>>> c3ab100f
 
         self.layout = QtWidgets.QVBoxLayout()
         self.setLayout(self.layout)
@@ -344,70 +306,20 @@
         self.resize(400, 550)
 
     def get_name(self):
-
         window = NameWindow(self.root)
         window.setStyleSheet(style.load_stylesheet())
         window.exec_()
 
-<<<<<<< HEAD
-        temp.seek(0)
-        name = temp.read()
-        temp.close()
-        return name
-
-    def current_file(self):
-        func = {
-            "maya": self.current_file_maya,
-            "nuke": self.current_file_nuke
-        }
-        return func[self.application]()
-
-    def current_file_maya(self):
-        import os
-        from maya import cmds
-
-        current_file = cmds.file(sceneName=True, query=True)
-
-        # Maya returns forward-slashes by default
-        normalised = os.path.basename(os.path.normpath(current_file))
-
-        # Unsaved current file
-        if normalised == ".":
-            return "NOT SAVED"
-
-        return normalised
-=======
         return window.get_result()
->>>>>>> c3ab100f
-
-    def current_file_nuke(self):
-        import os
-        import nuke
-
-        current_file = nuke.root().name()
-        normalised = os.path.normpath(current_file)
-
-        # Unsaved current file
-        if nuke.Root().name() == 'Root':
-            return "NOT SAVED"
-
-        return normalised
 
     def refresh(self):
         self.list.clear()
 
         modified = []
-<<<<<<< HEAD
-        if not os.path.exists(self.root):
-            os.makedirs(self.root)
-        for f in os.listdir(self.root):
-            if os.path.isdir(os.path.join(self.root, f)):
-=======
         extensions = set(self.host.file_extensions())
         for f in sorted(os.listdir(self.root)):
             path = os.path.join(self.root, f)
             if os.path.isdir(path):
->>>>>>> c3ab100f
                 continue
 
             if extensions and os.path.splitext(f)[1] not in extensions:
@@ -430,7 +342,6 @@
 
         self.list.setMinimumWidth(self.list.sizeHintForColumn(0) + 30)
 
-<<<<<<< HEAD
     def save_as_maya(self, file_path):
         from maya import cmds
         cmds.file(rename=file_path)
@@ -440,8 +351,6 @@
         import nuke
         nuke.scriptSaveAs(file_path)
 
-=======
->>>>>>> c3ab100f
     def save_changes_prompt(self):
         messagebox = QtWidgets.QMessageBox()
         messagebox.setWindowFlags(QtCore.Qt.FramelessWindowHint)
@@ -464,7 +373,6 @@
             return None
 
     def open(self, filepath):
-
         host = self.host
         if host.has_unsaved_changes():
             result = self.save_changes_prompt()
@@ -474,40 +382,8 @@
                 return False
 
             if result:
-<<<<<<< HEAD
-                cmds.file(save=True, type="mayaAscii")
-            else:
-                force = True
-
-        cmds.file(file_path, open=True, force=force)
-
-        return True
-
-    def open_nuke(self, file_path):
-        import nuke
-
-        if nuke.Root().modified():
-            result = self.save_changes_prompt()
-
-            if result is None:
-                return False
-            if result:
-                nuke.scriptSave()
-
-        nuke.scriptClear()
-        nuke.scriptOpen(file_path)
-
-        return True
-
-    def open(self, file_path):
-        func = {
-            "maya": self.open_maya,
-            "nuke": self.open_nuke
-        }
-=======
                 # Save current scene, continue to open file
                 host.save(host.current_file())
->>>>>>> c3ab100f
 
             else:
                 # Don't save, continue to open file
@@ -568,26 +444,13 @@
         if not work_file:
             return
 
-<<<<<<< HEAD
-        save_as = {
-            "maya": self.save_as_maya,
-            "nuke": self.save_as_nuke
-        }
-        application = determine_application()
-        if application not in save_as:
-            raise ValueError(
-                "Could not find a save as method for this application."
-            )
-
-=======
->>>>>>> c3ab100f
         file_path = os.path.join(self.root, work_file)
         self.host.save(file_path)
 
         self.close()
 
 
-def show(root=None):
+def show(root=None, debug=False):
     """Show Work Files GUI"""
 
     host = api.registered_host()
@@ -595,7 +458,13 @@
         raise RuntimeError("No registered host.")
 
     # Verify the host has implemented the api for Work Files
-    required = ["open", "save", "current_file", "work_root"]
+    required = ["open",
+                "save",
+                "current_file",
+                "has_unsaved_changes",
+                "work_root",
+                "file_extensions",
+                ]
     missing = []
     for name in required:
         if not hasattr(host, name):
@@ -614,7 +483,18 @@
     if not os.path.exists(root):
         raise OSError("Root set for Work Files app does not exist: %s" % root)
 
+    if debug:
+        api.Session["AVALON_ASSET"] = "Mock"
+        api.Session["AVALON_TASK"] = "Testing"
+
     with parentlib.application():
         window = Window(root)
         window.setStyleSheet(style.load_stylesheet())
-        window.exec_()+
+        if debug:
+            # Enable closing in standalone
+            window.show()
+
+        else:
+            # Cause modal dialog
+            window.exec_()