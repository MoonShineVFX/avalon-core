import sys
import os
import getpass
import re
import shutil
import logging

from ...vendor.Qt import QtWidgets, QtCore
from ...vendor import qtawesome
from ... import style, io, api

from .. import lib as tools_lib
from ..widgets import AssetWidget
from ..models import TasksModel

log = logging.getLogger(__name__)

module = sys.modules[__name__]
module.window = None


class NameWindow(QtWidgets.QDialog):
    """Name Window to define a unique filename inside a root folder

    The filename will be based on the "workfile" template defined in the
    project["config"]["template"].

    """

    def __init__(self, parent, root):
        super(NameWindow, self).__init__(parent=parent)
        self.setWindowFlags(self.windowFlags() | QtCore.Qt.FramelessWindowHint)

        self.result = None
        self.host = api.registered_host()
        self.root = self.host.work_root()
        self.work_file = None

        # Get work file name
        self.data = {
            "project": io.find_one(
                {"name": api.Session["AVALON_PROJECT"], "type": "project"}
            ),
            "asset": io.find_one(
                {"name": api.Session["AVALON_ASSET"], "type": "asset"}
            ),
            "task": {
                "name": api.Session["AVALON_TASK"].lower(),
                "label": api.Session["AVALON_TASK"]
            },
            "version": 1,
            "user": getpass.getuser(),
            "comment": ""
        }

        # Define work files template
        templates = self.data["project"]["config"]["template"]
        template = templates.get("workfile",
                                 "{task[name]}_v{version:0>4}<_{comment}>")
        self.template = template

        self.widgets = {
            "preview": QtWidgets.QLabel("Preview filename"),
            "comment": QtWidgets.QLineEdit(),
            "version": QtWidgets.QWidget(),
            "versionValue": QtWidgets.QSpinBox(),
            "versionCheck": QtWidgets.QCheckBox("Next Available Version"),
            "inputs": QtWidgets.QWidget(),
            "buttons": QtWidgets.QWidget(),
            "okButton": QtWidgets.QPushButton("Ok"),
            "cancelButton": QtWidgets.QPushButton("Cancel")
        }

        # Build version
        self.widgets["versionValue"].setMinimum(1)
        self.widgets["versionValue"].setMaximum(9999)
        self.widgets["versionCheck"].setCheckState(QtCore.Qt.CheckState(2))
        layout = QtWidgets.QHBoxLayout(self.widgets["version"])
        layout.setContentsMargins(0, 0, 0, 0)
        layout.addWidget(self.widgets["versionValue"])
        layout.addWidget(self.widgets["versionCheck"])

        # Build buttons
        layout = QtWidgets.QHBoxLayout(self.widgets["buttons"])
        layout.addWidget(self.widgets["okButton"])
        layout.addWidget(self.widgets["cancelButton"])

        # Build inputs
        layout = QtWidgets.QFormLayout(self.widgets["inputs"])
        layout.addRow("Version:", self.widgets["version"])
        layout.addRow("Comment:", self.widgets["comment"])
        layout.addRow("Preview:", self.widgets["preview"])

        # Build layout
        layout = QtWidgets.QVBoxLayout(self)
        layout.addWidget(self.widgets["inputs"])
        layout.addWidget(self.widgets["buttons"])

        self.widgets["versionValue"].valueChanged.connect(
            self.on_version_spinbox_changed
        )
        self.widgets["versionCheck"].stateChanged.connect(
            self.on_version_checkbox_changed
        )
        self.widgets["comment"].textChanged.connect(self.on_comment_changed)
        self.widgets["okButton"].pressed.connect(self.on_ok_pressed)
        self.widgets["cancelButton"].pressed.connect(self.on_cancel_pressed)

        # Allow "Enter" key to accept the save.
        self.widgets["okButton"].setDefault(True)

        # Force default focus to comment, some hosts didn't automatically
        # apply focus to this line edit (e.g. Houdini)
        self.widgets["comment"].setFocus()

        self.refresh()

    def on_version_spinbox_changed(self, value):
        self.data["version"] = value
        self.refresh()

    def on_version_checkbox_changed(self, value):
        self.refresh()

    def on_comment_changed(self, text):
        self.data["comment"] = text
        self.refresh()

    def on_ok_pressed(self):
        self.result = self.work_file.replace("\\", "/")
        self.close()

    def on_cancel_pressed(self):
        self.close()

    def get_result(self):
        return self.result

    def get_work_file(self, template=None):
        data = self.data.copy()
        template = template or self.template

        if not data["comment"]:
            data.pop("comment", None)

        # Remove optional missing keys
        pattern = re.compile(r"<.*?>")
        invalid_optionals = []
        for group in pattern.findall(template):
            try:
                group.format(**data)
            except KeyError:
                invalid_optionals.append(group)

        for group in invalid_optionals:
            template = template.replace(group, "")

        work_file = template.format(**data)

        # Remove optional symbols
        work_file = work_file.replace("<", "")
        work_file = work_file.replace(">", "")

        # Define saving file extension
        current_file = self.host.current_file()
        if current_file:
            # Match the extension of current file
            _, extension = os.path.splitext(current_file)
        else:
            # Fall back to the first extension supported for this host.
            extension = self.host.file_extensions()[0]

        work_file = work_file + extension

        return work_file

    def refresh(self):

        # Since the version can be padded with "{version:0>4}" we only search
        # for "{version".
        if "{version" not in self.template:
            # todo: hide the full row
            self.widgets["version"].setVisible(False)

        # Build comment
        if "{comment}" not in self.template:
            # todo: hide the full row
            self.widgets["comment"].setVisible(False)

        if self.widgets["versionCheck"].isChecked():
            self.widgets["versionValue"].setEnabled(False)

            # Find matching files
            files = os.listdir(self.root)

            # Fast match on extension
            extensions = self.host.file_extensions()
            files = [f for f in files if os.path.splitext(f)[1] in extensions]

            # Build template without optionals, version to digits only regex
            # and comment to any definable value.
            # Note: with auto-increment the `version` key may not be optional.
            template = self.template
            template = re.sub("<.*?>", ".*?", template)
            template = re.sub("{version.*}", "([0-9]+)", template)
            template = re.sub("{comment.*?}", ".+?", template)
            template = self.get_work_file(template)
            template = "^" + template + "$"           # match beginning to end

            # Get highest version among existing matching files
            version = 1
            for file in sorted(files):
                match = re.match(template, file)
                if not match:
                    continue

                file_version = int(match.group(1))

                if file_version >= version:
                    version = file_version + 1

            self.data["version"] = version

            # safety check
            path = os.path.join(self.root, self.get_work_file())
            assert not os.path.exists(path), \
                "This is a bug, file exists: %s" % path

        else:
            self.widgets["versionValue"].setEnabled(True)
            self.data["version"] = self.widgets["versionValue"].value()

        self.work_file = self.get_work_file()

        preview = self.widgets["preview"]
        ok = self.widgets["okButton"]
        preview.setText(
            "<font color='green'>{0}</font>".format(self.work_file)
        )
        if os.path.exists(os.path.join(self.root, self.work_file)):
            preview.setText(
                "<font color='red'>Cannot create \"{0}\" because file exists!"
                "</font>".format(self.work_file)
            )
            ok.setEnabled(False)
        else:
            ok.setEnabled(True)


class ContextBreadcrumb(QtWidgets.QWidget):
    """Horizontal widget showing current avalon project, asset and task."""

    def __init__(self, *args):
        QtWidgets.QWidget.__init__(self, *args)

        self.context = {}
        self.widgets = {
            "projectIcon": QtWidgets.QLabel(),
            "assetIcon": QtWidgets.QLabel(),
            "project": QtWidgets.QLabel(),
            "asset": QtWidgets.QLabel(),
            "task": QtWidgets.QLabel(),
            "taskIcon": QtWidgets.QLabel(),
        }

        layout = QtWidgets.QHBoxLayout(self)
        layout.addWidget(self.widgets["projectIcon"])
        layout.addWidget(self.widgets["project"])
        layout.addWidget(QtWidgets.QLabel(u"\u25B6"))
        layout.addWidget(self.widgets["assetIcon"])
        layout.addWidget(self.widgets["asset"])
        layout.addWidget(QtWidgets.QLabel(u"\u25B6"))
        layout.addWidget(self.widgets["taskIcon"])
        layout.addWidget(self.widgets["task"])
        layout.addStretch()

        for name in ["project", "asset", "task"]:
            self.widgets[name].setStyleSheet("QLabel{ font-size: 12pt; }")

    def refresh(self):

        self.context = {
            "project": api.Session["AVALON_PROJECT"],
            "asset": api.Session["AVALON_ASSET"],
            "task": api.Session["AVALON_TASK"]
        }

        # Refresh labels
        for key, value in self.context.items():
            self.widgets[key].setText(value)

        # todo: match icons from database when supplied
        icons = {
            "projectIcon": "fa.map",
            "assetIcon": "fa.plus-square",
            "taskIcon": "fa.male"
        }

        for key, value in icons.items():
            icon = qtawesome.icon(value,
                                  color=style.colors.default).pixmap(18, 18)
            self.widgets[key].setPixmap(icon)


class TasksWidget(QtWidgets.QWidget):
    def __init__(self):
        super(TasksWidget, self).__init__()
        self.setContentsMargins(0, 0, 0, 0)

        view = QtWidgets.QTreeView()
        view.setIndentation(0)
        model = TasksModel()
        view.setModel(model)

        layout = QtWidgets.QVBoxLayout(self)
        layout.setContentsMargins(0, 0, 0, 0)
        layout.addWidget(view)

        # Hide the default tasks "count" as we don't need that data here.
        view.setColumnHidden(1, True)

        self.models = {
            "tasks": model
        }

        self.widgets = {
            "view": view,
        }

        self._last_selected_task = None

    def set_asset(self, asset_id):

        # Try and preserve the last selected task and reselect it
        # after switching assets. If there's no currently selected
        # asset keep whatever the "last selected" was prior to it.
        current = self.get_current_task()
        if current:
            self._last_selected_task = current

        self.models["tasks"].set_assets([asset_id])

        if self._last_selected_task:
            self.select_task(self._last_selected_task)

    def select_task(self, task):
        """Select a task by name.

        If the task does not exist in the current model then selection is only
        cleared.

        Args:
            task (str): Name of the task to select.

        """

        # Clear selection
        view = self.widgets["view"]
        model = view.model()
        selection_model = view.selectionModel()
        selection_model.clearSelection()

        # Select the task
        mode = selection_model.Select | selection_model.Rows
        for row in range(model.rowCount(QtCore.QModelIndex())):
            index = model.index(row, 0, QtCore.QModelIndex())
            name = index.data(QtCore.Qt.DisplayRole)
            if name == task:
                selection_model.select(index, mode)

                # Set the currently active index
                view.setCurrentIndex(index)

    def get_current_task(self):
        """Return name of task at current index (selected)

        Returns:
            str: Name of the current task.

        """
        view = self.widgets["view"]
        index = view.currentIndex()
        index = index.sibling(index.row(), 0)  # ensure column zero for name
        return index.data(QtCore.Qt.DisplayRole)


class FilesWidget(QtWidgets.QWidget):
    """A widget displaying files that allows to save"""
    # todo: separate out the files display from window
    pass


class Window(QtWidgets.QMainWindow):
    """Work Files Window"""
    title = "Work Files"

<<<<<<< HEAD
    def __init__(self):
        super(Window, self).__init__()
        self.setWindowTitle(self.title)
        self.setWindowFlags(QtCore.Qt.WindowCloseButtonHint)
=======
    def __init__(self, root=None, parent=None):
        super(Window, self).__init__(parent)
        self.setWindowTitle("Work Files")
        self.setWindowFlags(QtCore.Qt.Window | QtCore.Qt.WindowCloseButtonHint)
>>>>>>> 83692850

        # Setup
        self.root = None
        self.host = api.registered_host()

        pages = {
            "home": QtWidgets.QWidget()
        }

        widgets = {
            "pages": QtWidgets.QStackedWidget(),
            "header": ContextBreadcrumb(),
            "body": QtWidgets.QWidget(),
            "assets": AssetWidget(silo_creatable=False),
            "tasks": TasksWidget(),
            "files": QtWidgets.QWidget(),
            "fileList": QtWidgets.QListWidget(),
            "fileDuplicate": QtWidgets.QPushButton("Duplicate"),
            "fileOpen": QtWidgets.QPushButton("Open"),
            "fileBrowse": QtWidgets.QPushButton("Browse"),
            "fileCurrent": QtWidgets.QLabel(),
            "fileSave": QtWidgets.QPushButton("Save As")
        }

        self.setCentralWidget(widgets["pages"])
        widgets["pages"].addWidget(pages["home"])

        # Build homepage
        layout = QtWidgets.QVBoxLayout(pages["home"])
        layout.addWidget(widgets["header"])
        layout.addWidget(widgets["body"])

        # Build body
        layout = QtWidgets.QHBoxLayout(widgets["body"])
        layout.addWidget(widgets["assets"])
        layout.addWidget(widgets["tasks"])
        layout.addWidget(widgets["files"])

        # Build buttons widget for files widget
        buttons = QtWidgets.QWidget()
        layout = QtWidgets.QHBoxLayout(buttons)
        layout.setContentsMargins(0, 0, 0, 0)
        layout.addWidget(widgets["fileDuplicate"])
        layout.addWidget(widgets["fileOpen"])
        layout.addWidget(widgets["fileBrowse"])

        # Build files widgets
        layout = QtWidgets.QVBoxLayout(widgets["files"])
        layout.addWidget(widgets["fileList"])
        layout.addWidget(buttons)

        separator = QtWidgets.QFrame()
        separator.setFrameShape(QtWidgets.QFrame.HLine)
        separator.setFrameShadow(QtWidgets.QFrame.Plain)
        layout.addWidget(separator)

        layout.addWidget(widgets["fileCurrent"])
        layout.addWidget(widgets["fileSave"])

        widgets["fileDuplicate"].pressed.connect(self.on_duplicate_pressed)
        widgets["fileOpen"].pressed.connect(self.on_open_pressed)
        widgets["fileList"].doubleClicked.connect(self.on_open_pressed)
        widgets["tasks"].widgets["view"].doubleClicked.connect(
            self.on_task_pressed
        )
        widgets["fileBrowse"].pressed.connect(self.on_browse_pressed)
        widgets["fileSave"].pressed.connect(self.on_save_as_pressed)

        # Force focus on the open button by default, required for Houdini.
        widgets["fileOpen"].setFocus()

        # Connect signals
        widgets["assets"].current_changed.connect(self.on_asset_changed)

        self.widgets = widgets

        self.refresh()
        self.resize(750, 500)

<<<<<<< HEAD
    def set_context(self, context):
=======
        self._name_window = None
        self._messagebox = None

        self.open_button.setFocus()
>>>>>>> 83692850

        if "asset" in context:
            asset = context["asset"]
            asset_document = io.find_one({"name": asset,
                                          "type": "asset"})

<<<<<<< HEAD
            # Set silo
            silo = asset_document["data"].get("silo")
            if self.widgets["assets"].get_current_silo() != silo:
                self.widgets["assets"].set_silo(silo)

            # Select the asset
            self.widgets["assets"].select_assets([asset], expand=True)

        if "task" in context:
            self.widgets["tasks"].select_task(context["task"])

    def get_filename(self):
        """Show save dialog to define filename for save or duplicate

        Returns:
            str: The filename to create.

        """
        window = NameWindow(parent=self,
                            root=self.root)
        window.exec_()
=======
    def get_name(self):
>>>>>>> 83692850

        self._name_window = NameWindow(self.root)
        self._name_window.setStyleSheet(style.load_stylesheet())
        self._name_window.exec_()

        return self._name_window.get_result()

    def refresh(self):

        self.root = self.host.work_root()

        # Refresh asset widget
        self.widgets["assets"].refresh()

        # Refresh current scene label
        filepath = self.host.current_file()
        current = os.path.basename(filepath) if filepath else "<unsaved>"
        self.widgets["fileCurrent"].setText("Current File: %s" % current)

        # Refresh breadcrumbs
        self.widgets["header"].refresh()

        # Refresh files list
        file_list = self.widgets["fileList"]
        file_list.clear()

        modified = []
        extensions = set(self.host.file_extensions())

        if os.path.exists(self.root):
            for f in sorted(os.listdir(self.root)):
                path = os.path.join(self.root, f)
                if os.path.isdir(path):
                    continue

                if extensions and os.path.splitext(f)[1] not in extensions:
                    continue

                file_list.addItem(f)
                modified.append(os.path.getmtime(path))
        else:
            log.warning("Work root does not exist: %s" % self.root)

        # Select last modified file
        if file_list.count():
            item = file_list.item(modified.index(max(modified)))
            item.setSelected(True)

            # Scroll list so item is visible
            def callback():
                """Delayed callback to scroll to the item"""
                self.widgets["fileList"].scrollToItem(item)

            QtCore.QTimer.singleShot(100, callback)

            self.widgets["fileDuplicate"].setEnabled(True)
        else:
            self.widgets["fileDuplicate"].setEnabled(False)

        file_list.setMinimumWidth(file_list.sizeHintForColumn(0) + 30)

    def save_changes_prompt(self):
        self._messagebox = QtWidgets.QMessageBox()
        self._messagebox.setWindowFlags(QtCore.Qt.FramelessWindowHint)
        self._messagebox.setIcon(self._messagebox.Warning)
        self._messagebox.setWindowTitle("Unsaved Changes!")
        self._messagebox.setText(
            "There are unsaved changes to the current file."
            "\nDo you want to save the changes?"
        )
        self._messagebox.setStandardButtons(
            self._messagebox.Yes | self._messagebox.No |
            self._messagebox.Cancel
        )
        result = self._messagebox.exec_()

        if result == self._messagebox.Yes:
            return True
        elif result == self._messagebox.No:
            return False
        else:
            return None

    def open(self, filepath):
        host = self.host
        if host.has_unsaved_changes():
            result = self.save_changes_prompt()

            if result is None:
                # Cancel operation
                return False

            if result:
                # Save current scene, continue to open file
                host.save_file(host.current_file())

            else:
                # Don't save, continue to open file
                pass

        return host.open_file(filepath)

    def on_duplicate_pressed(self):
        work_file = self.get_filename()

        if not work_file:
            return

        src = os.path.join(
            self.root, self.widgets["fileList"].selectedItems()[0].text()
        )
        dst = os.path.join(
            self.root, work_file
        )
        shutil.copy(src, dst)

        self.refresh()

    def on_open_pressed(self):

        selection = self.widgets["fileList"].selectedItems()
        if not selection:
            print("No file selected to open..")
            return

        work_file = os.path.join(self.root, selection[0].text())

        result = self.open(work_file)
        if result:
            self.close()

    def on_browse_pressed(self):

        filter = " *".join(self.host.file_extensions())
        filter = "Work File (*{0})".format(filter)
        work_file = QtWidgets.QFileDialog.getOpenFileName(
            caption="Work Files",
            dir=self.root,
            filter=filter
        )[0]

        if not work_file:
            self.refresh()
            return

        self.open(work_file)

        self.close()

    def on_save_as_pressed(self):
        work_file = self.get_filename()

        if not work_file:
            return

        file_path = os.path.join(self.root, work_file)
        self.host.save_file(file_path)

        self.close()

    def on_asset_changed(self):
        asset = self.widgets["assets"].get_active_asset()
        self.widgets["tasks"].set_asset(asset)

    def on_task_pressed(self):

        asset_id = self.widgets["assets"].get_active_asset()
        if not asset_id:
            log.warning("No asset selected.")
            return

        task_name = self.widgets["tasks"].get_current_task()
        if not task_name:
            log.warning("No task selected.")
            return

        # Get the asset name from asset id.
        asset = io.find_one({"_id": io.ObjectId(asset_id), "type": "asset"})
        if not asset:
            log.error("Invalid asset id: %s" % asset_id)
            return

        asset_name = asset["name"]
        api.update_current_task(task=task_name, asset=asset_name)

        self.refresh()


def show(root=None, debug=False, parent=None):
    """Show Work Files GUI"""
    # todo: remove `root` argument to show()

    if module.window:
        module.window.close()
        del(module.window)

    host = api.registered_host()
    if host is None:
        raise RuntimeError("No registered host.")

    # Verify the host has implemented the api for Work Files
    required = ["open_file",
                "save_file",
                "current_file",
                "has_unsaved_changes",
                "work_root",
                "file_extensions",
                ]
    missing = []
    for name in required:
        if not hasattr(host, name):
            missing.append(name)
    if missing:
        raise RuntimeError("Host is missing required Work Files interfaces: "
                           "%s (host: %s)" % (", ".join(missing), host))

    if debug:
        api.Session["AVALON_ASSET"] = "Mock"
        api.Session["AVALON_TASK"] = "Testing"

    with tools_lib.application():
<<<<<<< HEAD
        global window
        window = Window()
        window.setStyleSheet(style.load_stylesheet())

        if debug:
            # Enable closing in standalone
            window.show()
            return window

        else:
            # Cause modal dialog
            # todo: force modal again
            window.show()
            return window
=======
        window = Window(root, parent=parent)
        window.show()
        window.setStyleSheet(style.load_stylesheet())

        module.window = window
>>>>>>> 83692850
<|MERGE_RESOLUTION|>--- conflicted
+++ resolved
@@ -394,17 +394,10 @@
     """Work Files Window"""
     title = "Work Files"
 
-<<<<<<< HEAD
-    def __init__(self):
-        super(Window, self).__init__()
+    def __init__(self, parent=None):
+        super(Window, self).__init__(parent)
         self.setWindowTitle(self.title)
-        self.setWindowFlags(QtCore.Qt.WindowCloseButtonHint)
-=======
-    def __init__(self, root=None, parent=None):
-        super(Window, self).__init__(parent)
-        self.setWindowTitle("Work Files")
         self.setWindowFlags(QtCore.Qt.Window | QtCore.Qt.WindowCloseButtonHint)
->>>>>>> 83692850
 
         # Setup
         self.root = None
@@ -484,21 +477,15 @@
         self.refresh()
         self.resize(750, 500)
 
-<<<<<<< HEAD
+        self.widgets["fileOpen"].setFocus()
+
     def set_context(self, context):
-=======
-        self._name_window = None
-        self._messagebox = None
-
-        self.open_button.setFocus()
->>>>>>> 83692850
 
         if "asset" in context:
             asset = context["asset"]
             asset_document = io.find_one({"name": asset,
                                           "type": "asset"})
 
-<<<<<<< HEAD
             # Set silo
             silo = asset_document["data"].get("silo")
             if self.widgets["assets"].get_current_silo() != silo:
@@ -520,15 +507,8 @@
         window = NameWindow(parent=self,
                             root=self.root)
         window.exec_()
-=======
-    def get_name(self):
->>>>>>> 83692850
-
-        self._name_window = NameWindow(self.root)
-        self._name_window.setStyleSheet(style.load_stylesheet())
-        self._name_window.exec_()
-
-        return self._name_window.get_result()
+
+        return window.get_result()
 
     def refresh(self):
 
@@ -585,23 +565,22 @@
         file_list.setMinimumWidth(file_list.sizeHintForColumn(0) + 30)
 
     def save_changes_prompt(self):
-        self._messagebox = QtWidgets.QMessageBox()
-        self._messagebox.setWindowFlags(QtCore.Qt.FramelessWindowHint)
-        self._messagebox.setIcon(self._messagebox.Warning)
-        self._messagebox.setWindowTitle("Unsaved Changes!")
-        self._messagebox.setText(
+        messagebox = QtWidgets.QMessageBox(parent=self)
+        messagebox.setWindowFlags(QtCore.Qt.FramelessWindowHint)
+        messagebox.setIcon(messagebox.Warning)
+        messagebox.setWindowTitle("Unsaved Changes!")
+        messagebox.setText(
             "There are unsaved changes to the current file."
             "\nDo you want to save the changes?"
         )
-        self._messagebox.setStandardButtons(
-            self._messagebox.Yes | self._messagebox.No |
-            self._messagebox.Cancel
+        messagebox.setStandardButtons(
+            messagebox.Yes | messagebox.No | messagebox.Cancel
         )
-        result = self._messagebox.exec_()
-
-        if result == self._messagebox.Yes:
+        result = messagebox.exec_()
+
+        if result == messagebox.Yes:
             return True
-        elif result == self._messagebox.No:
+        elif result == messagebox.No:
             return False
         else:
             return None
@@ -744,25 +723,11 @@
         api.Session["AVALON_TASK"] = "Testing"
 
     with tools_lib.application():
-<<<<<<< HEAD
-        global window
         window = Window()
         window.setStyleSheet(style.load_stylesheet())
 
-        if debug:
-            # Enable closing in standalone
-            window.show()
-            return window
-
-        else:
-            # Cause modal dialog
-            # todo: force modal again
-            window.show()
-            return window
-=======
-        window = Window(root, parent=parent)
+        window = Window(parent=parent)
         window.show()
         window.setStyleSheet(style.load_stylesheet())
 
-        module.window = window
->>>>>>> 83692850
+        module.window = window