--- conflicted
+++ resolved
@@ -474,13 +474,9 @@
     class Thread(QtCore.QThread):
         def run(self):
             func(*args, **kwargs)
-<<<<<<< HEAD
-    return Thread()
-=======
     return Thread()
 
 
 def is_interruption_requested():
     # Only available in Qt >= 5.2
-    return QtCore.QThread.currentThread().isInterruptionRequested()
->>>>>>> 6b6e8185
+    return QtCore.QThread.currentThread().isInterruptionRequested()