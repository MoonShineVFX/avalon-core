--- conflicted
+++ resolved
@@ -1,16 +1,11 @@
 from collections import defaultdict
 
-from ... import api
-from ... import io
+from ... import api, io, style
 from ...vendor.Qt import QtCore, QtGui
 from ...vendor import qtawesome as qta
-<<<<<<< HEAD
-from ..cbloader import lib as cbloader_lib
-=======
-from ... import style
->>>>>>> d7c4498b
 
 # todo(roy): refactor loading from other tools
+from ..cbloader import lib as cbloader_lib
 from ..projectmanager.model import (
     TreeModel, Node
 )
@@ -54,17 +49,10 @@
         # Add icons
         if role == QtCore.Qt.DecorationRole:
             if index.column() == 0:
-<<<<<<< HEAD
                 if not index.parent().isValid():  # group-item
-                    return qta.icon("fa.folder", color=style.default)
+                    return qta.icon("fa.folder", color=style.colors.default)
                 else:
-                    return qta.icon("fa.folder-o", color=style.default)
-=======
-                if not index.parent().isValid(): # group-item
-                    return qta.icon("fa.folder", color=style.colors.default)
-                if index.column() == 0:
                     return qta.icon("fa.folder-o", color=style.colors.default)
->>>>>>> d7c4498b
 
             if index.column() == 3:
                 # Family icon
