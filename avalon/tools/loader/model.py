--- conflicted
+++ resolved
@@ -157,7 +157,13 @@
             "step": version_data.get("step", None)
         })
 
-<<<<<<< HEAD
+        if version_data.get("progress"):
+            progress = version_data["progress"]
+            rate = progress["current"] / float(progress["total"])
+            item["progress"] = int(rate * 4)
+        else:
+            item["progress"] = None
+
     def fetch_subset_and_version(self):
         """Query all subsets and latest versions from aggregation
 
@@ -211,16 +217,6 @@
             self._doc_fetching_stop = True
             while self._doc_fetching_thread.isRunning():
                 pass
-=======
-        if version_data.get("progress"):
-            progress = version_data["progress"]
-            rate = progress["current"] / float(progress["total"])
-            item["progress"] = int(rate * 4)
-        else:
-            item["progress"] = None
-
-    def refresh(self):
->>>>>>> ce6ff54c
 
     def refresh(self):
         self.stop_fetch_thread()
