--- conflicted
+++ resolved
@@ -4,13 +4,8 @@
 import inspect
 import locale
 
-<<<<<<< HEAD
-from ...vendor.Qt import QtWidgets, QtCore, QtGui, QtSvg, QtCompat
+from ...vendor.Qt import QtWidgets, QtCore, QtGui, QtSvg
 from ...vendor import qtawesome, six
-=======
-from ...vendor.Qt import QtWidgets, QtCore, QtGui, QtSvg
-from ...vendor import qtawesome
->>>>>>> 79957b48
 from ... import io
 from ... import api
 from ... import pipeline
