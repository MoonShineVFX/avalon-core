--- conflicted
+++ resolved
@@ -4,13 +4,8 @@
 import inspect
 import locale
 
-<<<<<<< HEAD
-from ...vendor.Qt import QtWidgets, QtCore, QtCompat
+from ...vendor.Qt import QtWidgets, QtCore, QtGui, QtSvg, QtCompat
 from ...vendor import qtawesome, six
-=======
-from ...vendor.Qt import QtWidgets, QtCore, QtGui, QtSvg, QtCompat
-from ...vendor import qtawesome
->>>>>>> 4b89898c
 from ... import io
 from ... import api
 from ... import pipeline
@@ -158,22 +153,6 @@
 
         node = point_index.data(self.model.ItemRole)
         if node.get("isGroup"):
-            return
-        
-        def get_version_id(item):
-            if "version_document" in item:
-                return item["version_document"]["_id"]
-            else:
-                # Version not fetched, use latest version as default.
-                last_version = io.find_one({"type": "version",
-                                            "parent": item["_id"]},
-                                        sort=[("name", -1)],
-                                        projection={"_id": True})
-                if last_version:
-                    return last_version["_id"]
-
-        version_id = get_version_id(node)
-        if version_id is None:
             return
 
         # Get all representation->loader combinations available for the
